import numpy as np

Numerics = {
	"SolutionOrder" : 1,
	"SolutionBasis" : "LagrangeTri",
	# "ApplyLimiters" : ["PositivityPreservingMultiphasevpT", "WENO", "PositivityPreservingMultiphasevpT"], "ShockIndicator": "MinMod", "TVBParameter": 0.0,
	"Solver" : "DG",
	"ApplyLimiters" : "PositivityPreservingMultiphasevpT",
	"ArtificialViscosity" : True,
		# Flag to use artificial viscosity
		# If true, artificial visocity will be added
	"AVParameter" : 200,#5e3
		# Parameter in the artificial viscosity term. A larger value will
		# increase the amount of AV added, giving a smoother solution.
	'L2InitialCondition': False, # Use interpolation instead of L2 projection of Riemann data
}

Mesh = {
	"File" : "../meshes/volcanoA2.msh",
}

Output = {
<<<<<<< HEAD
	"Prefix" : "atm2SteadyState_inlet_cont",
	"WriteInterval" : 2*200,
=======
	"Prefix" : "atm2SteadyState",
	"WriteInterval" : 200,
>>>>>>> 386af326
	"WriteInitialSolution" : True,
	"AutoPostProcess": False,
}

Physics = {
    "Type" : "MultiphasevpT",
    "ConvFluxNumerical" : "LaxFriedrichs",
}

SourceTerms = {
	"source1": {
		"Function" : "GravitySource",
		"gravity": 9.8,
		# "source_treatment" : "Explicit",
	},
	# "source3": {
	# 		"Function": "ExsolutionSource",
	# 		"source_treatment" : "Implicit",
	# },
}

Restart = {
	"File" : "atm2SteadyState_inlet_640.pkl",
	"StartFromFileTime" : True
}

#if False:
#	# Sod state
#	rhoAmbient = 0.125
#	pAmbient = 0.1
#	eAmbient = pAmbient / (Physics["SpecificHeatRatio"] - 1.0)

InitialCondition = {
	"Function" : "LinearAtmosphere",
	# "state" : UQuiescent,
}

ExactSolution = InitialCondition.copy()

BoundaryConditions = {
	"ground_far" : {
		"BCType" : "SlipWall",
	},
	"symmetry_far" : {
		"BCType" : "SlipWall",
	},
	"r2" : {
		"BCType" : "MultiphasevpT2D2D",
		# "BCType" : "LinearizedImpedance2D",
		"bkey": "r2",
	},
	"r1" : {
		"BCType" : "MultiphasevpT2D2D",
		"bkey": "r1",
	},
}

# LinkedSolvers = []
LinkedSolvers = [
	#{
	#	"DeckName": "conduit.py",
	#	"BoundaryName": "vent",
	#},
	{
		"DeckName": "r2r3.py",
		"BoundaryName": "r2",
	},
]<|MERGE_RESOLUTION|>--- conflicted
+++ resolved
@@ -20,13 +20,8 @@
 }
 
 Output = {
-<<<<<<< HEAD
-	"Prefix" : "atm2SteadyState_inlet_cont",
-	"WriteInterval" : 2*200,
-=======
 	"Prefix" : "atm2SteadyState",
 	"WriteInterval" : 200,
->>>>>>> 386af326
 	"WriteInitialSolution" : True,
 	"AutoPostProcess": False,
 }
@@ -48,10 +43,10 @@
 	# },
 }
 
-Restart = {
-	"File" : "atm2SteadyState_inlet_640.pkl",
-	"StartFromFileTime" : True
-}
+# Restart = {
+# 	"File" : "atm2SteadyState_inlet_140.pkl",
+# 	"StartFromFileTime" : True
+# }
 
 #if False:
 #	# Sod state
