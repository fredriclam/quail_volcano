--- conflicted
+++ resolved
@@ -20,13 +20,8 @@
 }
 
 Output = {
-<<<<<<< HEAD
-	"Prefix" : "atm3SteadyState_inlet_cont",
-	"WriteInterval" : 2*200,
-=======
 	"Prefix" : "atm3SteadyState",
 	"WriteInterval" : 200,
->>>>>>> 386af326
 	"WriteInitialSolution" : True,
 	"AutoPostProcess": False,
 }
@@ -44,10 +39,10 @@
 	},
 }
 
-Restart = {
-	"File" : "atm3SteadyState_inlet_640.pkl",
-	"StartFromFileTime" : True
-}
+# Restart = {
+# 	"File" : "atm3SteadyState_inlet_140.pkl",
+# 	"StartFromFileTime" : True
+# }
 
 InitialCondition = {
 	"Function" : "LinearAtmosphere",
