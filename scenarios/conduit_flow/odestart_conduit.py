--- conflicted
+++ resolved
@@ -58,11 +58,7 @@
 }
 
 Output = {
-<<<<<<< HEAD
 	"Prefix" : "/scratch/users/kcoppess/ODEsteadyState/conduit",
-=======
-	"Prefix" : "debug_output/conduitdx1",
->>>>>>> f796dec8
 	#"Prefix" : "injections/conduit",
   # Write to disk every WriteInterval timesteps
 	"WriteInterval" : 800,
