--- conflicted
+++ resolved
@@ -92,17 +92,10 @@
 		### Check limiter ###
 		if Params["ApplyLimiter"] is 'ScalarPositivityPreserving' \
 			and EqnSet.StateRank > 1:
-<<<<<<< HEAD
 				raise IncompatibleError
 		if Params["ApplyLimiter"] is 'PositivityPreserving' \
 			and EqnSet.StateRank == 1:
 				raise IncompatibleError
-=======
-				raise Errors.IncompatibleError
-		if Params["ApplyLimiter"] is 'PositivityPreserving' \
-			and EqnSet.StateRank == 1:
-				raise Errors.IncompatibleError
->>>>>>> dd31d5f5
 
 
 	def InitState(self):
