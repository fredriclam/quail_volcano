--- conflicted
+++ resolved
@@ -64,10 +64,9 @@
 		# Legendre basis polynomials for quadrilaterals
 	HierarchicH1Tri = auto()
 		# Modal basis functions for triangles
-
+		
 
 class LimiterType(Enum):
-<<<<<<< HEAD
     '''
     This enum contains the available limiter types. See
     src/numerics/limiting/ for more information.
@@ -86,7 +85,6 @@
     '''
     MinMod = auto()
     MinModEuler = auto()
-=======
 	'''
 	This enum contains the available limiter types. See
 	src/numerics/limiting/ for more information.
@@ -95,22 +93,6 @@
 	PositivityPreservingChem = auto()
 	ScalarWENO = auto()
 
-
-class ShockIndicatorType(Enum):
-	'''
-	This enum contains the available shoock indicator
-	types. See src/numerics/limiting/ for more info.
-	'''
-	MinMod = auto()
-
-
-class ShockIndicatorType(Enum):
-	'''
-	This enum contains the available shoock indicator
-	types. See src/numerics/limiting/ for more info.
-	'''
-	MinMod = auto()
->>>>>>> ae02c5a9
 
 class SolverType(Enum):
 	'''
