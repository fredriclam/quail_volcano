# ------------------------------------------------------------------------ #
#
#       quail: A lightweight discontinuous Galerkin code for
#              teaching and prototyping
#		<https://github.com/IhmeGroup/quail>
#       
#		Copyright (C) 2020-2021
#
#       This program is distributed under the terms of the GNU
#		General Public License v3.0. You should have received a copy
#       of the GNU General Public License along with this program.  
#		If not, see <https://www.gnu.org/licenses/>.
#
# ------------------------------------------------------------------------ #

# ------------------------------------------------------------------------ #
#
#       File : src/processing/readwritedatafiles.py
#
#       Contains functions for reading and writing data files.
#
# ------------------------------------------------------------------------ #
import pickle
import numpy as np

def write_data_file(solver, iwrite):
	'''
	This function writes a data file (pickle format).

	Inputs:
	-------
	    solver: solver object
	    iwrite: integer to label data file
	'''
	
	# Remove un-pickle-able functions, objects, etc...
	# solver.physics.gas = None
	# Remove piped objects
	bdnet = solver.physics.bdry_data_net
	solver.physics.bdry_data_net = None

	# Remove local pool if needed for vector state evaluation (WLMA model)
	local_pool = None
	try:
		local_pool = solver.physics.pool
		solver.physics.pool = None
	except AttributeError:
		pass
	
	# Remove advection map (don't need to replace this)
	if hasattr(solver.physics.IC, "advection_map"):
<<<<<<< HEAD
		solver.physics.IC = "Deleted to pickle"
=======
		solver.physics.IC.advection_map = None
	# Chop IC (contains lambdas)
	if solver.physics.IC.__class__.__name__ == "StaticPlug":
		solver.physics.IC = None
>>>>>>> e66962b3

	# Get file name
	prefix = solver.params["Prefix"]
	if iwrite >= 0:
		fname = prefix + "_" + str(iwrite) + ".pkl"
	else:
		fname = prefix + "_final" + ".pkl"

	if solver.params["CompressedOutput"] and iwrite >= 1:
		np.savez_compressed(fname[:-3] + "npz",
											  state_coeffs=solver.state_coeffs,
											  time=solver.time)
	else:
		with open(fname, 'wb') as fo:
			# Save solver
			pickle.dump(solver, fo, pickle.HIGHEST_PROTOCOL)
	
	# Replace removed objects
	solver.physics.bdry_data_net = bdnet
	if local_pool is not None:
		solver.physics.pool = local_pool


def read_data_file(fname):
	'''
	This function reads a data file (pickle format).

	Inputs:
	-------
	    fname: file name (str)

	Outputs:
	--------
	    solver: solver object
	'''
	# Open and get solver
	with open(fname, 'rb') as fo:
		solver = pickle.load(fo)

	return solver<|MERGE_RESOLUTION|>--- conflicted
+++ resolved
@@ -47,16 +47,13 @@
 	except AttributeError:
 		pass
 	
+	solver.physics.IC = "Deleted to pickle"
 	# Remove advection map (don't need to replace this)
-	if hasattr(solver.physics.IC, "advection_map"):
-<<<<<<< HEAD
-		solver.physics.IC = "Deleted to pickle"
-=======
-		solver.physics.IC.advection_map = None
-	# Chop IC (contains lambdas)
-	if solver.physics.IC.__class__.__name__ == "StaticPlug":
-		solver.physics.IC = None
->>>>>>> e66962b3
+	# if hasattr(solver.physics.IC, "advection_map"):
+	# 	solver.physics.IC.advection_map = None
+	# # Chop IC (contains lambdas)
+	# if solver.physics.IC.__class__.__name__ == "StaticPlug":
+	# 	solver.physics.IC = None
 
 	# Get file name
 	prefix = solver.params["Prefix"]
