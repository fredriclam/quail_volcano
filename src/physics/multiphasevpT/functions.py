--- conflicted
+++ resolved
@@ -102,11 +102,8 @@
 	WaterInflowSource = auto()
 	CylindricalGeometricSource = auto()
 	FragmentationStrainRateSource = auto()
-<<<<<<< HEAD
 	SlipSource = auto()
 	FrictionVolSlip = auto()
-=======
->>>>>>> e66962b3
 
 
 class ConvNumFluxType(Enum):
@@ -771,23 +768,18 @@
 		# Compute (nearly exponential) pressure p as a function of y
 		eval_pts = np.unique(x[:,:,1:2])
 
-
 		# Evaluate IVP solution
 		soln_up = scipy.integrate.solve_ivp(
 			lambda height, p:
 				-self.gravity / atomics.mixture_spec_vol(self.y, p, self.T, physics),
 			[self.h0, self.hmax],
 			[self.p_atm],
-<<<<<<< HEAD
-			t_eval=eval_pts,
-=======
 			dense_output=True)
 		soln_down = scipy.integrate.solve_ivp(
 			lambda height, p:
 				-self.gravity / atomics.mixture_spec_vol(self.y, p, self.T, physics),
 			[self.h0, self.hmin],
 			[self.p_atm],
->>>>>>> e66962b3
 			dense_output=True)
 		# Cache picklable solution callables
 		self.sol_up = soln_up.sol
@@ -3961,7 +3953,6 @@
 		return UqB
 
 
-<<<<<<< HEAD
 class NohInletMixture(BCWeakRiemann):
 	'''
 	Inlet conditions for the exact Noh solution for a mixture.
@@ -3976,9 +3967,6 @@
 
 
 class ChokedInlet2D(BCWeakPrescribed):
-=======
-class ChokedInlet2D(BCWeakRiemann):
->>>>>>> e66962b3
 	'''
 	Inlet conditions for exactly sonic flow, useful for running decoupled
 	2D simulations.
@@ -4230,20 +4218,14 @@
 	model_plug: Whether to model the solid plug as part of the system.
 	'''
 	def __init__(self, conduit_radius:float=50.0, crit_volfrac:float=0.8,
-<<<<<<< HEAD
-							 logistic_scale:float=0.004, viscosity_factor=1.0,
 							 default_viscosity=5e5, use_default_viscosity=False, 
 							 min_arhoWd=1e-3, min_arhoL=1e-3, mfWd_min=1e-3, T_min=700, 
 							 plug_boundary_0=0, dissipate_heat=True, model_plug=False,**kwargs):
-=======
-							 logistic_scale:float=0.004, viscosity_factor=1.0, **kwargs):
->>>>>>> e66962b3
 		super().__init__(kwargs)
 		self.conduit_radius = conduit_radius
 		self.crit_volfrac = crit_volfrac
 		self.logistic_scale = logistic_scale
 		self.viscosity_factor = viscosity_factor
-<<<<<<< HEAD
 		self.default_viscosity = default_viscosity
 		self.use_default_viscosity = use_default_viscosity
 		self.min_arhoWd = min_arhoWd
@@ -4253,8 +4235,6 @@
 		self.plug_boundary_0 = plug_boundary_0
 		self.dissipate_heat = dissipate_heat
 		self.model_plug = model_plug 
-=======
->>>>>>> e66962b3
 
 	def compute_indicator(self, phi):
 		''' Defines smoothed indicator for turning on friction. Takes value 1
@@ -4327,24 +4307,15 @@
 		denom = (1 - alpha * erf)**(-B * phi_cr)
 		crysVisc = num * denom
 		
-<<<<<<< HEAD
 		if self.use_default_viscosity:
 			viscosity = self.default_viscosity * np.ones_like(meltVisc) 
 		else:
 			viscosity = self.viscosity_factor * meltVisc * crysVisc
-=======
-		#viscosity = 4.386e5 * crysVisc
+
 		if exclude_crystals:
 			return self.viscosity_factor * meltVisc
 
-
-		viscosity = self.viscosity_factor * meltVisc * crysVisc
-		#viscosity[(1 - phiM) > self.crit_volfrac] = 0
-		
-		#fix = np.max(viscosity)
-		#viscosity[phi > self.crit_volfrac] = fix
 		return viscosity
->>>>>>> e66962b3
 
 		return np.clip(viscosity, None, 1e8)
 	
@@ -5036,10 +5007,6 @@
 			raise ValueError(f"Used flag which_criterion={self.which_criterion}, but "
 										 		"the valid criteria are ['shear', 'tensile', 'both']. ")
 
-<<<<<<< HEAD
-=======
-
->>>>>>> e66962b3
 	def smoother(self, x, scale):
 		''' Returns one-sided smoothing u(x) of a step, such that
 			1. u(x < -scale) = 0
@@ -5063,7 +5030,6 @@
 		at quadrature point) and use solver.state_coeffs (value of nodals).
 		This is needed to compute the trace. '''
 
-<<<<<<< HEAD
 		# Extract viscosity model
 		source_list = self.solver.physics.source_terms.copy()
 		if hasattr(self.solver.physics, "implicit_sources"):
@@ -5076,18 +5042,6 @@
 		else:
 			# Default to mu0 if viscosity callable is not available
 			mu = self.mu0 * np.ones_like(_Uq[...,0:1])
-=======
-		# Check freshness (doesn't work, errorPlaceholder is passed instead of t sometimes)
-		# if t != self.solver.time:
-		# 	raise ValueError(f"Desync occurred in {self}: t is {t}, but solver.time is {self.solver.time}.")
-
-		# Extract viscosity model
-		friction_model = [source
-										for source in self.solver.physics.source_terms
-										if "Friction" in source.__class__.__name__][0]
-		# Compute viscosity excluding crystal enhancement factor
-		mu = friction_model.compute_viscosity(_Uq, self.solver.physics, exclude_crystals=True)
->>>>>>> e66962b3
 
 		S = np.zeros_like(_Uq)
 		if self.solver.physics.NDIMS == 1:
@@ -5103,11 +5057,7 @@
 				strain_rate = np.maximum(strain_rate, 4.0 * self.shear_factor * u / self.conduit_radius)
 			else:
 				raise ValueError("Unknown strain criterion.")
-<<<<<<< HEAD
 			crit_strain_rate = self.k * self.G / np.clip(mu, 1e-8, None)
-=======
-			crit_strain_rate = self.k * self.G / mu
->>>>>>> e66962b3
 			# Extract variables
 			slarhoM = self.solver.physics.get_state_slice("pDensityM")
 			slarhoFm = self.solver.physics.get_state_slice("pDensityFm")
@@ -5127,7 +5077,6 @@
 		return S # [ne, nq, ns]
 
 
-<<<<<<< HEAD
 class FrictionVolSlip(SourceBase):
 	'''
 	Calculate volumetric friction as a function of slip. 
@@ -5337,8 +5286,6 @@
 		return S # [ne, nq, ns]
 
 
-=======
->>>>>>> e66962b3
 class WaterInflowSource(SourceBase):
 	'''
 	Water Inflow Source term, equipped with water as an ideal gas
