# ------------------------------------------------------------------------ #
#
#       quail: A lightweight discontinuous Galerkin code for
#              teaching and prototyping
#		<https://github.com/IhmeGroup/quail>
#       
#		Copyright (C) 2020-2021
#
#       This program is distributed under the terms of the GNU
#		General Public License v3.0. You should have received a copy
#       of the GNU General Public License along with this program.  
#		If not, see <https://www.gnu.org/licenses/>.
#
# ------------------------------------------------------------------------ #

# ------------------------------------------------------------------------ #
#
#       File : src/physics/multiphasevpT/functions.py
#
#       Contains definitions of Functions, boundary conditions, and source
#       terms for the multiphase vpT relaxation equations.
#
# ------------------------------------------------------------------------ #
from abc import abstractmethod
from enum import Enum, auto
from re import U
import numpy as np
from scipy.optimize import fsolve, root

import errors
import general
import logging

from physics.base.data import (BCBase, FcnBase, BCWeakRiemann, BCWeakPrescribed,
				SourceBase, ConvNumFluxBase)
import physics.multiphasevpT.atomics as atomics

from dataclasses import dataclass
import copy

class FcnType(Enum):
	'''
	Enum class that stores the types of analytical functions for initial
	conditions, exact solutions, and/or boundary conditions. These
	functions are specific to the available Euler equation sets.
	'''
	RiemannProblem = auto()
	GravityRiemann = auto()
	UniformExsolutionTest = auto()
	IsothermalAtmosphere = auto()
	LinearAtmosphere = auto()
	RightTravelingGaussian = auto()
	NohProblem = auto()


class BCType(Enum):
	'''
	Enum class that stores the types of boundary conditions.
	'''
	SlipWall = auto()
	PressureOutlet = auto()
	Inlet = auto()
	CustomInlet = auto()
	MultiphasevpT1D1D = auto()
	MultiphasevpT2D1D = auto()
	MultiphasevpT2D2D = auto()
	MultiphasevpT2D1DCylindrical = auto()
	MultiphasevpT2D2DCylindrical = auto()
	NonReflective1D = auto()
	PressureOutlet1D = auto()
	PressureOutlet2D = auto()
	MassFluxInlet1D = auto()
	LinearizedImpedance2D = auto()
	# Not implemented (could use lumped magma chamber model for example)
	EntropyTotalenthalpyInlet1D = auto()
	EntropyPressureInlet1D = auto()
	NohInlet = auto()


class SourceType(Enum):
	'''
	Enum class that stores the types of source terms. These
	source terms are specific to the available equation sets.
	'''
	FrictionVolFracVariableMu = auto()
	FrictionVolFracConstMu = auto()
	GravitySource = auto()
	ExsolutionSource = auto()
	WaterInflowSource = auto()
	CylindricalGeometricSource = auto()


class ConvNumFluxType(Enum):
	'''
	Enum class that stores the types of convective numerical fluxes. These
	numerical fluxes are specific to the available equation sets.
	'''
	LaxFriedrichs = auto()


'''
---------------
State functions
---------------
These classes inherit from the FcnBase class. See FcnBase for detailed
comments of attributes and methods. Information specific to the
corresponding child classes can be found below. These classes should
correspond to the FcnType enum members above.
'''

class RiemannProblem(FcnBase):
	'''
	Riemann problem.

	Attributes:
	-----------
	rhoL: float
		left density
	uL: float
		left velocity
	pL: float
		left pressure
	rhoR: float
		right density
	uR: float
		right velocity
	pR: float
		right pressure
	xd: float
		location of initial discontinuity
	'''
	def __init__(self, arhoAL=1e-1, arhoWvL=8.686, arhoML=2496.3, uL=0., TL=1000., arhoWtL=10.0, arhoCL=100.0, 
							 arhoAR=1.161, arhoWvR=1.161*5e-3, arhoMR=1e-6, uR=0., TR=300., arhoWtR=1.161*5e-3, arhoCR=0.0, xd=0.):
		'''
		This method initializes the attributes.

		Inputs:
		-------
			stuff
			xd: location of initial discontinuity

		Outputs:
		--------
				self: attributes initialized
		'''
		self.arhoAL = arhoAL
		self.arhoWvL = arhoWvL
		self.arhoML = arhoML
		self.uL = uL
		self.TL = TL
		self.arhoWtL = arhoWtL
		self.arhoCL = arhoCL
		self.arhoAR = arhoAR
		self.arhoWvR = arhoWvR
		self.arhoMR = arhoMR
		self.uR = uR
		self.TR = TR
		self.xd = xd
		self.arhoWtR = arhoWtR
		self.arhoCR = arhoCR

	def get_state(self, physics, x, t):
		# Unpack
		Uq = np.zeros([x.shape[0], x.shape[1], physics.NUM_STATE_VARS])
		iarhoA, iarhoWv, iarhoM, imom, ie, iarhoWt, iarhoC = physics.get_state_indices()
		arhoAL = self.arhoAL
		arhoWvL = self.arhoWvL
		arhoML = self.arhoML
		uL = self.uL
		TL = self.TL
		arhoWtL = self.arhoWtL
		arhoCL = self.arhoCL
		arhoAR = self.arhoAR
		arhoWvR = self.arhoWvR
		arhoMR = self.arhoMR
		uR = self.uR
		TR = self.TR
		arhoWtR = self.arhoWtR
		arhoCR = self.arhoCR

		rhoL = arhoAL+arhoWvL+arhoML
		eL = (arhoAL * physics.Gas[0]["c_v"] * TL + 
			arhoWvL * physics.Gas[1]["c_v"] * TL + 
			arhoML * (physics.Liquid["c_m"] * TL + physics.Liquid["E_m0"])
			+ 0.5 * rhoL * uL**2.)
		rhoR = arhoAR+arhoWvR+arhoMR
		eR = (arhoAR * physics.Gas[0]["c_v"] * TR + 
			arhoWvR * physics.Gas[1]["c_v"] * TR + 
			arhoMR * (physics.Liquid["c_m"] * TR + physics.Liquid["E_m0"])
			+ 0.5 * rhoR * uR**2.)

		for elem_ID in range(Uq.shape[0]):
			ileft = (x[elem_ID, :, 0] <= self.xd).reshape(-1)
			iright = (x[elem_ID, :, 0] > self.xd).reshape(-1)
			# Replacement to prevent quadratic approximation of in-element
			# discontinuity sending the state negative
			if np.all(x[elem_ID, :, 0] >= self.xd):
				ileft = (x[elem_ID, :, 0] < self.xd).reshape(-1)
				iright = (x[elem_ID, :, 0] >= self.xd).reshape(-1)
			# Fill left/right mass-related quantities
			Uq[elem_ID, ileft, iarhoA] = arhoAL
			Uq[elem_ID, iright, iarhoA] = arhoAR
			Uq[elem_ID, ileft, iarhoWv] = arhoWvL
			Uq[elem_ID, iright, iarhoWv] = arhoWvR
			Uq[elem_ID, ileft, iarhoM] = arhoML
			Uq[elem_ID, iright, iarhoM] = arhoMR
			# XMomentum
			Uq[elem_ID, ileft, imom] = rhoL*uL
			Uq[elem_ID, iright, imom] = rhoR*uR
			# Energy
			Uq[elem_ID, ileft, ie] = eL
			Uq[elem_ID, iright, ie] = eR
			# Tracer quantities
			Uq[elem_ID, ileft, iarhoWt] = arhoWtL
			Uq[elem_ID, iright, iarhoWt] = arhoWtR
			Uq[elem_ID, ileft, iarhoC] = arhoCL
			Uq[elem_ID, iright, iarhoC] = arhoCR
		return Uq # [ne, nq, ns]

class RightTravelingGaussian(FcnBase):
	'''
	Gaussian in wave amplitude constructed to travel in the +x-direction.
	'''
	def __init__(self,
		p_ambient:float=1e5, T_ambient:float=300, y_ambient:np.array=None,
		amplitude:float=1.0, location:float=0.0, length_scale:float=30.0):
		'''
		Initialize with ambient pressure, temperature, and mass fraction
		vector (y). Also set the amplitude (in velocity units), the location,
		and the length scale of the initial Gaussian pulse.
		'''
		self.p_ambient = p_ambient
		self.T_ambient = T_ambient
		self.amplitude = amplitude
		self.location = location
		self.length_scale = length_scale
		if y_ambient is None:
			y_ambient = np.expand_dims(np.array([1.0, 0, 0]),axis=(0,1))
		elif len(y_ambient.shape) < 3:
			# Pad np.array to nd array matching shape of U
			y_ambient = np.zeros((1,1,1)) + y_ambient
		self.y_ambient = y_ambient

	def get_state(self, physics, x, t):
		U = np.zeros([x.shape[0], x.shape[1], physics.NUM_STATE_VARS])
		iarhoA, iarhoWv, iarhoM, imom, ie, iarhoWt, iarhoC = physics.get_state_indices()

		# Compute 
		U[...,0] = 1.2
		U[...,1:3] = 0

		Gamma = atomics.Gamma(U[...,0:3], physics)
		gas_volfrac = atomics.gas_volfrac(U[...,0:3], self.T_ambient, physics)
		p = atomics.pressure(U[...,0:3], self.T_ambient, gas_volfrac, physics)

		# Construct constant psi+ with reference to psi+ == 0 at ambient state
		psi_plus = np.zeros_like(U[...,0:1])
		# Construct pulse in psi-
		psi_minus = self.amplitude / (
			np.sqrt(2.*np.pi)*self.length_scale) \
			* np.exp(-np.power((x - self.location)/self.length_scale, 2.)/2)
		
		u = 0.5*(psi_plus + psi_minus)
		# Compute linearized representation of mean impedance reciprocal
		f_bar = atomics.acousticRI_integrand_scalar(p[0,0,0], np.array([self.T_ambient]), p[0,0,0], 
			atomics.massfrac(U[...,0:3])[:1,:1,:], Gamma[0,0,0], physics)
		p = p[0,0,0] + 0.5*(psi_minus - psi_plus) / f_bar
		# Isentropic condition for temperature
		T = self.T_ambient * (p/p[0,0,0]) ** ((Gamma-1)/Gamma)

		# Fill in computed conservative state
		U[...,0:1] = p / T / physics.Gas[0]["R"]
		U[...,1:2] = 0*p / T / physics.Gas[1]["R"]
		U[...,2:3] = 0*p / T / physics.Gas[1]["R"]
		if np.any(U[...,2:3] > 0):
			raise NotImplementedError
		U[...,3:4] = atomics.rho(U[...,0:3]) * u
		U[...,4:5] = atomics.c_v(U[...,0:3], physics) * T \
		+ 0.5 * atomics.rho(U[...,0:3]) * u**2
		U[...,5:] = 0
		return U # [ne, nq, ns]

class UniformExsolutionTest(FcnBase):
	'''
	Uniform n-dimensional box for testing exsolution.
	'''

	def __init__(self, arhoA=0.0, arhoWv=0.8, arhoM=2500.0, u=0., T=1000., #arhoM=2496.3
		arhoWt=2500.0*0.04, arhoC=100.0):
		self.arhoA = arhoA
		self.arhoWv = arhoWv
		self.arhoM = arhoM
		self.u = u
		self.T = T
		self.arhoWt = arhoWt
		self.arhoC = arhoC

	def get_state(self, physics, x, t):
		# Unpack
		Uq = np.zeros([x.shape[0], x.shape[1], physics.NUM_STATE_VARS])
		iarhoA, iarhoWv, iarhoM, imom, ie, iarhoWt, iarhoC = physics.get_state_indices()
		arhoA = self.arhoA
		arhoWv = self.arhoWv
		arhoM = self.arhoM
		u = self.u
		T = self.T
		arhoWt = self.arhoWt
		arhoC = self.arhoC

		rho = arhoA+arhoWv+arhoM
		e = (arhoA * physics.Gas[0]["c_v"] * T + 
			arhoWv * physics.Gas[1]["c_v"] * T + 
			arhoM * (physics.Liquid["c_m"] * T + physics.Liquid["E_m0"])
			+ 0.5 * rho * u**2.)
		
		Uq[:, :, iarhoA] = arhoA
		Uq[:, :, iarhoWv] = arhoWv
		Uq[:, :, iarhoM] = arhoM
		Uq[:, :, imom] = rho * u
		Uq[:, :, ie] = e
		# Tracer quantities
		Uq[:, :, iarhoWt] = arhoWt
		Uq[:, :, iarhoC] = arhoC

		return Uq # [ne, nq, ns]


class IsothermalAtmosphere(FcnBase):
	'''
	Isothermal air atmosphere as an initial condition.
	'''

	def __init__(self,T:float=300., p_atm:float=1e5,
		h0:float=0.0, gravity:float=9.8):
		''' Set atmosphere temperature, pressure, and location of pressure.
		Pressure distribution is computed as hydrostatic profile with p = p_atm
		at elevation h0.
		'''
		self.T = T
		self.p_atm = p_atm
		self.h0 = h0
		self.gravity = gravity

	def get_state(self, physics, x, t):
		# Unpack
		Uq = np.zeros([x.shape[0], x.shape[1], physics.NUM_STATE_VARS])
		iarhoA, iarhoWv, iarhoM, irhou, irhov, ie, iarhoWt, iarhoC = \
			physics.get_state_indices()

		# Compute scale height
		hs = physics.Gas[0]["R"]*self.T/self.gravity
		# Compute pressure
		p = self.p_atm * np.exp(-(x[:,:,1:2] - self.h0)/hs).squeeze(axis=2)
		# Pure air density
		arhoA = p / (physics.Gas[0]["R"]*self.T)
		# Zero or trace amounts of Wv, M and tracers
		arhoWv = np.zeros_like(p)
		arhoM = np.zeros_like(p)
		arhoWt = np.zeros_like(p)
		arhoC = np.zeros_like(p)
		# Zero velocity
		u = np.zeros_like(p)
		v = np.zeros_like(p)

		rho = arhoA + arhoWv + arhoM

		e = (arhoA * physics.Gas[0]["c_v"] * self.T + 
			arhoWv * physics.Gas[1]["c_v"] * self.T + 
			arhoM * (physics.Liquid["c_m"] * self.T + physics.Liquid["E_m0"])
			+ 0.5 * rho * u**2.)
		
		Uq[:, :, iarhoA] = arhoA
		Uq[:, :, iarhoWv] = arhoWv
		Uq[:, :, iarhoM] = arhoM
		Uq[:, :, irhou] = rho * u
		Uq[:, :, irhov] = rho * v
		Uq[:, :, ie] = e
		# Tracer quantities
		Uq[:, :, iarhoWt] = arhoWt
		Uq[:, :, iarhoC] = arhoC

		return Uq # [ne, nq, ns]

class LinearAtmosphere(FcnBase):
	'''
	Constant-density atmosphere (isopycnic) as an initial condition. The
	Temperature is adjusted to keep the density constant (and thus the pressure
	a linear function of elevation).
	'''

	def __init__(self,T0:float=300., p_atm:float=1e5,
		h0:float=-150.0, gravity:float=9.8, massFracWv=5e-3, arhoMR=1e-9):
		''' Set atmosphere temperature, pressure, and location of pressure.
		Pressure distribution is computed as hydrostatic profile with p = p_atm
		at elevation h0.
		'''
		self.T0 = T0
		self.p_atm = p_atm
		self.h0 = h0
		self.gravity = gravity
		self.massFracWv = massFracWv
		self.arhoMR = arhoMR

	def get_state(self, physics, x, t):
		# Unpack
		Uq = np.zeros([x.shape[0], x.shape[1], physics.NUM_STATE_VARS])
		iarhoA, iarhoWv, iarhoM, irhou, irhov, ie, iarhoWt, iarhoC = \
			physics.get_state_indices()

		# Compute scale height at reference temperature T0
		hs0 = physics.Gas[0]["R"]*self.T0/self.gravity
		# Compute pressure linear in elevation
		p = self.p_atm * (1.0 - (x[:,:,1:2] - self.h0)/hs0).squeeze(axis=2)
		# Compute approx. volume fraction correcting for water partial pressure
		prod = physics.Gas[0]["R"] * (1.0 - self.massFracWv)
		alphaA = prod / (prod + physics.Gas[1]["R"] * self.massFracWv)
		# Constant pure air density at h0
		arhoA = alphaA * self.p_atm / (physics.Gas[0]["R"]*self.T0)
		# Compute temperature
		T = alphaA * p / (arhoA * physics.Gas[0]["R"])
		# Zero or trace amounts of Wv, M and tracers
		arhoWv = (1.0 - alphaA) * p / (physics.Gas[1]["R"] * T)
		arhoM = self.arhoMR*np.ones_like(p)
		arhoWt = arhoWv
		arhoC = self.arhoMR*np.ones_like(p) # In principle should be passive in 2D
		# Zero velocity
		u = np.zeros_like(p)
		v = np.zeros_like(p)

		rho = arhoA + arhoWv + arhoM

		e = (arhoA * physics.Gas[0]["c_v"] * T + 
			arhoWv * physics.Gas[1]["c_v"] * T + 
			arhoM * (physics.Liquid["c_m"] * T + physics.Liquid["E_m0"])
			+ 0.5 * rho * u**2.)
		
		Uq[:, :, iarhoA] = arhoA
		Uq[:, :, iarhoWv] = arhoWv
		Uq[:, :, iarhoM] = arhoM
		Uq[:, :, irhou] = rho * u
		Uq[:, :, irhov] = rho * v
		Uq[:, :, ie] = e
		# Tracer quantities
		Uq[:, :, iarhoWt] = arhoWt
		Uq[:, :, iarhoC] = arhoC

		return Uq # [ne, nq, ns]


class NohProblem(FcnBase):
	'''
	Noh problem for axisymmetric testing in the (r,z) view. This is a shock
	propagation test in the r-direction only (to test the implementation of the
	radial geometric source term.)
	See doi:10.1115/1.4041195
	'''

	def __init__(self, eps=1e-3, rho0=1.0, u0=1.0):
		''' Set epsilon for pressure of the unshocked fluid, the density scale rho0,
		and the velocity scale u0 > 0 of the converging unshocked fluid (magnitude
		only).
		'''
		self.eps = eps
		self.rho0 = rho0
		self.u0 = u0

	def get_state(self, physics, x, t):
		# Initialize and get useful index names
		Uq = np.zeros([x.shape[0], x.shape[1], physics.NUM_STATE_VARS])
		iarhoA, iarhoWv, iarhoM, irhou, irhov, ie, iarhoWt, iarhoC = \
			physics.get_state_indices()
		# Take gamma of air
		gamma = physics.Gas[0]["gamma"]

		# Set pressure to epsilon (strong shock limit takes eps -> 0)
		p = self.eps
		# Compute energy resulting from epsilon
		e0 = 0.5 * self.rho0 * self.u0**2.0 + p / (gamma - 1)

		# Map single-phase (air) problem to multiphase state variables
		Uq[:, :, iarhoA]  = self.rho0
		Uq[:, :, iarhoWv] = 0.0
		Uq[:, :, iarhoM]  = 0.0
		Uq[:, :, irhou]   = -self.rho0 * self.u0
		Uq[:, :, irhov]   = 0.0
		Uq[:, :, ie]      = e0
		# Tracer quantities
		Uq[:, :, iarhoWt] = 0.0
		Uq[:, :, iarhoC] = 0.0

		return Uq # [ne, nq, ns]


class MultipleRiemann(FcnBase):
	'''
	Replicates the Riemann IC in the section of the 1D domain far from the
	interface. Used as an initial condition for low-hassle Riemann problem
	tests. 
	'''
	def __init__(self, rhoL=1.0, uL=0.0, pL=1.0,
										 rhoR=0.125, uR=0.0, pR=0.1):
		self.rhoL = rhoL
		self.uL = uL
		self.pL = pL
		self.rhoR = rhoR
		self.uR = uR
		self.pR = pR

	def get_state(self, physics, x, t):
		Uq = np.zeros([x.shape[0], x.shape[1], physics.NUM_STATE_VARS])
		gamma = physics.gamma
		Rg = physics.R

		Uq[:, :, 0] = self.rhoL
		Uq[:, :, 1] = self.rhoL * self.uL
		Uq[:, :, 2] = self.pL / (gamma - 1.0) + \
											 0.5 * self.rhoL* np.power(self.uL, 2.0)
		
		Uq[np.logical_and(x[:,:,0] < -8, x[:,:,0] > -14), 0] = self.rhoR
		Uq[np.logical_and(x[:,:,0] < -8, x[:,:,0] > -14), 1] = self.rhoR * self.uR
		Uq[np.logical_and(x[:,:,0] < -8, x[:,:,0] > -14), 2] = self.pR / (gamma - 1.0) + \
											 0.5 * self.rhoR* np.power(self.uR, 2.0)

		return Uq # [ne, nq, ns]

'''
-------------------
Boundary conditions
-------------------
These classes inherit from either the BCWeakRiemann or BCWeakPrescribed
classes. See those parent classes for detailed comments of attributes
and methods. Information specific to the corresponding child classes can be
found below. These classes should correspond to the BCType enum members
above.
'''

class SlipWall(BCWeakPrescribed):
	'''
	This class corresponds to a slip wall. See documentation for more
	details.
	'''
	def get_boundary_state(self, physics, UqI, normals, x, t):
		smom = physics.get_momentum_slice()

		# Unit normals
		n_hat = normals/np.linalg.norm(normals, axis=2, keepdims=True)

		# Remove momentum contribution in normal direction from boundary
		# state
		rhoveln = np.sum(UqI[:, :, smom] * n_hat, axis=2, keepdims=True)
		UqB = UqI.copy()
		UqB[:, :, smom] -= rhoveln * n_hat

		return UqB
		
		# Ideal gas HACK: TODO: correction for
		if np.any(UqI[...,1] + UqI[...,2] > 0):
			raise NotImplementedError("Remove wall correction for non-ideal gas in functions.py")
		gamma = physics.Gas[0]["gamma"]

		# HACK to turn off enforcement on horizontal walls
		# if np.abs(n_hat[0,0,0]) < np.abs(n_hat[0,0,1]):
			# return UqB

		if False:
			# Compute isentropic deceleration quantity
			rho = UqI[:, :, 0]
			p = physics.compute_variable("Pressure", UqI)
			Z = 0.5 * (gamma - 1) * rhoveln.squeeze(axis=2)**2.0 / rho / p.squeeze(axis=2)

			# Compute density factor (density_new == densityFactor * density_old)
			# Exponent 1/(gamma - 1) applies for specific energy conservation and
			# 1/gamma applies for volumetric energy conservation
			densityFactor = (1 + Z) ** (1/(gamma - 1))
			# Prevent infinite compression for strong shock limit
			densityFactor = np.clip(densityFactor, None, 2e2)
			# Compute isentropically compressed mass density
			UqB[:, :, 0] *= densityFactor
			# Compute volumetric energy due to compressed mass density
			UqB[:, :, 5] *= densityFactor
		else:
			''' Rankine-Hugoniot boundary construction '''
			# Compute using inward normal
			rhoveln *= -1
			rhoveln = np.squeeze(rhoveln, axis=-1)
			# Get nonzero sign of velocity
			signum = np.sign(rhoveln)
			signum[rhoveln == 0] = -1
			# Define shock speed function
			shock_speed = lambda rho, u, p, e: (3-gamma)/4*u - signum * np.sqrt(
				((gamma-3)/4 * u)**2 + (gamma-1) * (e+p)/rho
			)
			# Compute density from air only
			rho = UqI[:,:,0]
			u = rhoveln / rho
			e = UqI[:,:,5]
			# Compute internal energy, removing all components
			e_int = e - 0.5 * np.linalg.norm(UqI[:,:,3:5], axis=-1)**2 / rho
			p = (gamma - 1) * e_int
			c = np.sqrt(gamma*p/rho)
			# Compute 1D projected shock speed
			# S = shock_speed(rho, u, p, e_int + 0.5*rho*u*u)
			S = shock_speed(rho, u, p, e)
			# Compute and set target states
			hat_rho = rho - rhoveln / S
			hat_p = p + rhoveln * (u - S)
			hat_e = e - u / S * (e + p)
			hat_u = 0
			UqB[:,:,0] = hat_rho
			UqB[:,:,5] = hat_e

		return UqB


class PressureOutlet(BCWeakPrescribed):
	'''
	This class corresponds to an outflow boundary condition with static
	pressure prescribed.
	The boundary state is computed by connecting the initial state to the state
	with the prescribed pressure along the integral curve of the extended
	eigenvector corresponding to the entering waves.

	Attributes:
	-----------
	p: float
		pressure
	'''
	def __init__(self, p):
		'''
		This method initializes the attributes.

		Inputs:
		-------
			p: pressure

		Outputs:
		--------
				self: attributes initialized
		'''
		self.p = p

	def get_boundary_state(self, physics, UqI, normals, x, t):
		if physics.NDIMS > 1:
			raise NotImplementedError("Pressure boundary condition (multiphasevpT) only done for 1D")

		''' Perform physical checks '''
		n_hat = normals/np.linalg.norm(normals, axis=2, keepdims=True)
		rhoI = UqI[:, :, physics.get_mass_slice()].sum(axis=2, keepdims=True)
		# Interior velocity in normal-tangential coordinates
		velI = UqI[:, :, physics.get_momentum_slice()]/rhoI
		velnI = np.sum(velI*n_hat, axis=2, keepdims=True)
		veltI = velI - velnI*n_hat
		pI = physics.compute_variable("Pressure", UqI)
		if np.any(pI < 0.):
			raise errors.NotPhysicalError
		# if np.any(velnI < 0.):
			# print("Incoming flow at outlet")

		''' Short-circuit function for sonic exit '''
		cI = physics.compute_variable("SoundSpeed", UqI)
		Mn = velnI/cI
		if np.any(Mn >= 1.):
			# If supersonic, then extrapolate interior to exterior
			return UqB

		UqB = UqI.copy()
		p_target = self.p

		# Define numerics for target state construction
		damping_idx_scale = 5
		additional_damping_factor = 1.0
		N_steps_max = 20
		# Permissive step count
		N_steps_max = np.max([N_steps_max, 10*damping_idx_scale])
		p_rel_tol = 1e-4

		# Initialize monitor variables for measuring relative change
		p = 1e-15
		p_last = 1e15
		stuck_counter = 0

		def compute_eig_aco_negative(U, physics):
			''' Computes eigenvector corresponding to u-c'''

			'''Compute rows of flux Jacobian for tracer states'''
			# Row of flux Jacobian for tracer states
			rho = U[:,:,physics.get_mass_slice()].sum(axis=2)
			u = U[:,:,physics.get_state_index("XMomentum")] / rho
			# Truncated row of flux Jacobian for tracer states
			#   b = [-u, -u, -u, 1, 0] / rho * q_i
			# where q_i is the partial density of the given tracer state
			N_states_hyperbolic = 5
			N_states_tracer = 2
			# Fill temporary construction vector with size [ne, nq, ns_hyp]
			b_sub = np.tile(np.zeros_like(u), (1,1,N_states_hyperbolic))
			b_sub[:,:,physics.get_mass_slice()] = -u/rho
			b_sub[:,:,physics.get_state_index("XMomentum")] = 1.0/rho
			# Fill temporary construction vector with size [ne, nq, ns_tracer]
			slice_like_tracers = (physics.get_state_index("pDensityWt"), 
				physics.get_state_index("pDensityC"))
			arho_tracers = U[:,:,slice_like_tracers]
			# Compute rows of flux Jacobian for tracer states
			b = np.einsum("ijk, ijl -> ijkl", arho_tracers, b_sub)

			''' Compute u-c eigenvector of hyperbolic subsystem '''
			# Size [ne, nq, ns_hyp]
			#   x = y1 y2 y3 u-a H - au
			# Mass fractions
			y1 = U[:,:,0] / rho
			y2 = U[:,:,1] / rho
			y3 = U[:,:,2] / rho
			eigvec_hyp = np.zeros_like(b_sub)
			H = physics.compute_additional_variable("TotalEnthalpy", U, True)
			a = physics.compute_additional_variable("SoundSpeed", U, True)
			eigvec_hyp[:,:,0] = y1
			eigvec_hyp[:,:,1] = y2
			eigvec_hyp[:,:,2] = y3
			eigvec_hyp[:,:,3] = u - a
			eigvec_hyp[:,:,4] = H - a*u

			''' Compute extension of the hyperbolic subsystem acoustic eigenvector'''
			# Compute (b^T * eigvec) / (eigval - u) -- 
			eigvec_ext = np.einsum("ijkl, ijl -> ijk", b, eigvec_hyp) / (-a)
			return np.concatenate((eigvec_hyp, eigvec_ext), axis=2)

		p_fn = lambda U : physics.compute_additional_variable("Pressure", U, True)
		dpdU_fn = lambda U : physics.compute_pressure_sgradient(U)
		f = lambda U: compute_eig_aco_negative(U, physics)

		for i in range(N_steps_max):
			''' Set damped Newton step size '''
			# Discrete Gaussian damping
			damping = 1.0 - np.exp(-((i+1)/damping_idx_scale)**2)
			damping *= additional_damping_factor
			# Compute Newton step size
			newton_step_size = (p_target - p_fn(UqB)) / \
					np.einsum("ijk, ijk -> ij", dpdU_fn(UqB), f(UqB))
			
			# Check for stalling
			# if (p - p_last) / p_target < p_rel_tol and i > 2 * damping_idx_scale:
			#     # Increase damping (high damping for monotonic approach to target)
			#     # (Deterministic alternative to stochastic perturbation)
			#     damping *= (0.9)**(stuck_counter+1)
			#     stuck_counter += 1
			p_last = p

			# Butcher table for Cash-Karp RK quadrature
			B = np.array([[1/5, 0, 0, 0, 0],
					[3/40, 9/40, 0, 0, 0],
					[3/10, -9/10, 6/5, 0, 0],
					[-11/54, 5/2, -70/27, 35/27, 0],
					[1631/55296, 175/512, 575/13824, 44275/110592, 253/4096]])
			w = np.array([37/378, 0, 250/621, 125/594 , 0, 512/1771])
			# Compute damped step size for ODE integration
			damped_step_size = damping * newton_step_size
			# RK step 0
			num_stages = B.shape[0] + 1
			k = np.zeros(tuple(np.append([num_stages], list(UqB.shape))))
			k[0,:,:,:] = f(UqB)
			for j in range(B.shape[0]):
					k[j+1,:,:,:]= f(UqB + damped_step_size*
							np.einsum("m, mijk -> ijk", B[j,0:j+1], k[0:j+1,:]))
			UqB += damped_step_size * np.einsum("i, ijkl -> jkl", w, k)
			p = p_fn(UqB)

			if np.abs(p - p_target) / p_target < p_rel_tol:
				break

			if i == N_steps_max-1:
				print('''Boundary state construction reached max num steps allowed.
				To be replaced by a logger.warning in PressureOutlet
				''')

		# Compute final state
		# p = p_fn(UqB)
		# rho = UqB[:,:,0:3].sum(axis=2)
		# y1 = UqB[:,:,0] / rho
		# y2 = UqB[:,:,1] / rho
		# y3 = UqB[:,:,2] / rho
		# rhoA = UqB[:,:,0]/physics.compute_additional_variable("volFracA", UqB, True)
		# rhoWv = UqB[:,:,1]/physics.compute_additional_variable("volFracWv", UqB, True)
		# T = physics.compute_additional_variable("Temperature", UqB, True)
		# S = y1 * physics.Gas[0]["c_v"] * np.log(p / rhoA**physics.Gas[0]["gamma"]) + \
		# 		y2 * physics.Gas[1]["c_v"] * np.log(p / rhoWv**physics.Gas[1]["gamma"]) + \
		# 		y3 * physics.Liquid["c_m"] * np.log(T)
		# a = physics.compute_additional_variable("SoundSpeed", UqB, True)
		# beta = physics.compute_additional_variable("beta", UqB, True)
		# velx = UqB[:,:,3] / rho
		# Mn = velx / a

		''' Post-computation pressure check '''
		if np.any(p < 0.):
			raise errors.NotPhysicalError

		return UqB


class Inlet(BCWeakPrescribed):
	'''
	This class corresponds to an inflow boundary condition.
	The boundary state is computed by connecting the prescribed state to the state
	with the prescribed pressure along the integral curve of the extended
	eigenvector corresponding to the entering waves.

	Attributes:
	-----------
	p: float
		pressure
	'''
	def __init__(self, aux=None):
		'''
		This method initializes the attributes.

		Inputs:
		-------
			p: pressure

		Outputs:
		--------
				self: attributes initialized
		'''
		self.U_chamber = np.array([
			0,
			1.2*1.257556105882443e+00,
			1.2*2.400000011294172e+03,
			0,													# Replaced variable
			1.2*7.202297102593764e+09,
			1.2*4.562862152986715e+01, # Abundance of total water
			1.2*4.307867810200626e+01])

	def get_boundary_state(self, physics, UqI, normals, x, t):
		if physics.NDIMS > 1:
			raise NotImplementedError("Pressure boundary condition (multiphasevpT) only done for 1D")

		''' Perform physical checks '''
		n_hat = normals/np.linalg.norm(normals, axis=2, keepdims=True)
		rhoI = UqI[:, :, physics.get_mass_slice()].sum(axis=2, keepdims=True)
		# Interior velocity in normal-tangential coordinates
		velI = UqI[:, :, physics.get_momentum_slice()]/rhoI
		velnI = np.sum(velI*n_hat, axis=2, keepdims=True)
		veltI = velI - velnI*n_hat
		pI = physics.compute_variable("Pressure", UqI)
		if np.any(pI < 0.):
			raise errors.NotPhysicalError
		# if np.any(velnI < 0.):
		# 	print("Incoming flow at outlet")

		''' Short-circuit function for sonic exit '''
		cI = physics.compute_variable("SoundSpeed", UqI)
		Mn = velnI/cI
		if np.any(Mn >= 1.):
			# If supersonic, then extrapolate interior to exterior
			return UqB

		# Set initial to magma chamber values
		UqB = UqI.copy()
		UqB[:,:,:] = self.U_chamber

		# Define numerics for target state construction
		damping_idx_scale = 3
		additional_damping_factor = 1.0
		N_steps_max = 20
		# Permissive step count
		N_steps_max = np.max([N_steps_max, 10*damping_idx_scale])
		p_rel_tol = 1e-4

		# Initialize monitor variables for measuring relative change
		p = 1e-15
		p_last = 1e15
		stuck_counter = 0

		def compute_eig_aco_negative(U, physics):
			''' Computes eigenvector corresponding to u-c'''

			'''Compute rows of flux Jacobian for tracer states'''
			# Row of flux Jacobian for tracer states
			rho = U[:,:,physics.get_mass_slice()].sum(axis=2)
			u = U[:,:,physics.get_state_index("XMomentum")] / rho
			# Truncated row of flux Jacobian for tracer states
			#   b = [-u, -u, -u, 1, 0] / rho * q_i
			# where q_i is the partial density of the given tracer state
			N_states_hyperbolic = 5
			N_states_tracer = 2
			# Fill temporary construction vector with size [ne, nq, ns_hyp]
			b_sub = np.tile(np.zeros_like(u), (1,1,N_states_hyperbolic))
			b_sub[:,:,physics.get_mass_slice()] = -u/rho
			b_sub[:,:,physics.get_state_index("XMomentum")] = 1.0/rho
			# Fill temporary construction vector with size [ne, nq, ns_tracer]
			slice_like_tracers = (physics.get_state_index("pDensityWt"), 
				physics.get_state_index("pDensityC"))
			arho_tracers = U[:,:,slice_like_tracers]
			# Compute rows of flux Jacobian for tracer states
			b = np.einsum("ijk, ijl -> ijkl", arho_tracers, b_sub)

			''' Compute u-c eigenvector of hyperbolic subsystem '''
			# Size [ne, nq, ns_hyp]
			#   x = y1 y2 y3 u-a H - au
			# Mass fractions
			y1 = U[:,:,0] / rho
			y2 = U[:,:,1] / rho
			y3 = U[:,:,2] / rho
			eigvec_hyp = np.zeros_like(b_sub)
			H = physics.compute_additional_variable("TotalEnthalpy", U, True)
			a = physics.compute_additional_variable("SoundSpeed", U, True)
			eigvec_hyp[:,:,0] = y1
			eigvec_hyp[:,:,1] = y2
			eigvec_hyp[:,:,2] = y3
			eigvec_hyp[:,:,3] = u - a
			eigvec_hyp[:,:,4] = H - a*u

			''' Compute extension of the hyperbolic subsystem acoustic eigenvector'''
			# Compute (b^T * eigvec) / (eigval - u) -- 
			eigvec_ext = np.einsum("ijkl, ijl -> ijk", b, eigvec_hyp) / (-a)
			return np.concatenate((eigvec_hyp, eigvec_ext), axis=2)

		p_fn = lambda U : physics.compute_additional_variable("Pressure", U, True)
		dpdU_fn = lambda U : physics.compute_pressure_sgradient(U)
		f = lambda U: compute_eig_aco_negative(U, physics)

		for i in range(N_steps_max):
			''' Set damped Newton step size '''
			# Discrete Gaussian damping
			damping = 1.0 - np.exp(-((i+1)/damping_idx_scale)**2)
			damping *= additional_damping_factor

			# Check sonic orthogonality (eigenvector orth. to objective gradient, i.e.,
			# is sonic). Dot prod is r_i * grad_q objective = r_i * grad_q (rho*u)
			dot_prod = f(UqB)[:,:,3]
			if np.abs(dot_prod.squeeze()) < 1e-10:
				# TODO: logger.info
				break
			# Compute momentum Newton step size
			newton_step_size = (UqI[:,:,3] - UqB[:,:,3]) / dot_prod
			
			# Check for stalling
			# if (p - p_last) / p_target < p_rel_tol and i > 2 * damping_idx_scale:
			#     # Increase damping (high damping for monotonic approach to target)
			#     # (Deterministic alternative to stochastic perturbation)
			#     damping *= (0.9)**(stuck_counter+1)
			#     stuck_counter += 1
			p_last = p

			# Butcher table for Cash-Karp RK quadrature
			B = np.array([[1/5, 0, 0, 0, 0],
					[3/40, 9/40, 0, 0, 0],
					[3/10, -9/10, 6/5, 0, 0],
					[-11/54, 5/2, -70/27, 35/27, 0],
					[1631/55296, 175/512, 575/13824, 44275/110592, 253/4096]])
			w = np.array([37/378, 0, 250/621, 125/594 , 0, 512/1771])
			# Compute damped step size for ODE integration
			damped_step_size = damping * newton_step_size
			# RK step 0
			num_stages = B.shape[0] + 1
			k = np.zeros(tuple(np.append([num_stages], list(UqB.shape))))
			k[0,:,:,:] = f(UqB)
			for j in range(B.shape[0]):
					k[j+1,:,:,:]= f(UqB + damped_step_size*
							np.einsum("m, mijk -> ijk", B[j,0:j+1], k[0:j+1,:]))
			UqB += damped_step_size * np.einsum("i, ijkl -> jkl", w, k)

			# Objective evaluation
			p = UqB[:,:,3]
			p_target = UqI[:,:,3]

			if np.isclose(p, p_target) or np.abs(p - p_target) / p_target < p_rel_tol:
				break

			if i == N_steps_max-1:
				print('''Boundary state construction reached max num steps allowed.
				To be replaced by a logger.warning in PressureOutlet
				''')

		# Compute final state
		# p = p_fn(UqB)
		# rho = UqB[:,:,0:3].sum(axis=2)
		# y1 = UqB[:,:,0] / rho
		# y2 = UqB[:,:,1] / rho
		# y3 = UqB[:,:,2] / rho
		# rhoA = UqB[:,:,0]/physics.compute_additional_variable("volFracA", UqB, True)
		# rhoWv = UqB[:,:,1]/physics.compute_additional_variable("volFracWv", UqB, True)
		# T = physics.compute_additional_variable("Temperature", UqB, True)
		# S = y1 * physics.Gas[0]["c_v"] * np.log(p / rhoA**physics.Gas[0]["gamma"]) + \
		# 		y2 * physics.Gas[1]["c_v"] * np.log(p / rhoWv**physics.Gas[1]["gamma"]) + \
		# 		y3 * physics.Liquid["c_m"] * np.log(T)
		# a = physics.compute_additional_variable("SoundSpeed", UqB, True)
		# beta = physics.compute_additional_variable("beta", UqB, True)
		# velx = UqB[:,:,3] / rho
		# Mn = velx / a

		''' Post-computation pressure check '''
		if np.any(p < 0.):
			raise errors.NotPhysicalError

		return UqB


class CustomInlet(BCWeakPrescribed):
	'''
	This class corresponds to an inflow boundary condition that specifies mass
	and momentum flux over the boundary.

	Requires physics class to have a vent_physics(VentPhysics) object.

	Attributes:
	-----------
	None
	'''
	def __init__(self):
		self.porousLength = 1.0
		self.poreLengthScale = 1e-3
		self.porousDragCoeff = 1e-6 # Function of Re, porosity, pore length scale
		self.porousDragMultiplier = self.porousDragCoeff * self.porousLength \
																/ self.poreLengthScale

	def resolveReverseFlow (self, pGrid, pPocket, JPlus, cOut, gamma):
		''' Computes boundary values of pressure and M for subsonic flow
				from atmosphere to pocket.
		
		Args:
			pGrid (np.array): DG domain boundary pressure
			pPocket: Pocket pressure
			JPlus: DG domain J+ == u + 2*c / (gamma-1)
			cOut: DG domain soudn speed
			gamma: Heat capacity ratio
			frictionMultiplier: C_d * L / bar{d} for porous flow

		Returns:
			(p, M): Pressure, Mach number tuple
		'''

		# Flag to use scalar-array type conversions and debug output
		use_safe_mode = False

		globalPressureRatio = pGrid / pPocket

		# (Subsonic) Mach number as a function of (p/p_pocket)^2
		MFn = lambda P2 : JPlus / cOut * np.power(globalPressureRatio / np.sqrt(P2), (gamma-1)/(2*gamma)) - 2 / (gamma - 1)
		# Fixed point mapping for variable (p/p_pocket)^2 representing
		# the equation P2 == 1 / (1 - 2*(...) * (MFn(P2))^2 )
		fixedPointMapping = lambda P2 : 1.0 / (1.0 - 2.0 * gamma * self.porousDragMultiplier
			* np.power(MFn(P2),2.0))

		''' Perform fixed point iteration '''
		# Set initial guess 
		pRatioLastSq = np.ones(pGrid.shape)
		pRatioSq = fixedPointMapping(pRatioLastSq)
		iterCount = 1
		while np.any(np.abs(pRatioSq - pRatioLastSq)/ pRatioLastSq > 1e-5) and iterCount < 10:
			pRatioLastSq = pRatioSq
			pRatioSq = fixedPointMapping(pRatioSq)
			iterCount += 1
		
		pRatio = np.sqrt(pRatioSq)
		M = JPlus / cOut * np.power(globalPressureRatio / pRatio,
																(gamma-1)/(2*gamma)) - 2 / (gamma - 1)

		if use_safe_mode:
			print(f"Debug: Iteration count: {iterCount}")
			# Scalar to array cast, or no-op
			M = np.array(M)
			pRatio = np.array(pRatio)

		''' Check choked condition '''
		pRatioChoked =  np.sqrt(1.0 + 2.0*gamma*self.porousDragMultiplier)

		M[pRatio >= pRatioChoked] = 1.0 / pRatioChoked
		pRatio[pRatio >= pRatioChoked] = pRatioChoked
		
		# Compute pressure from pRatio
		p = pRatio * pPocket
		return (p, M)

	def get_boundary_state(self, physics, UqI, normals, x, t, aux_output=None):

		# Init
		UqB = UqI.copy()
		# Unpack
		srho = physics.get_state_slice("Density")
		srhoE = physics.get_state_slice("Energy")
		smom = physics.get_momentum_slice()
		gamma = physics.gamma
		# Compute unit normals
		n_hat = normals/np.linalg.norm(normals, axis=2, keepdims=True)

		''' Get interior state '''
		# Extrapolate interior state to boundary
		interior = physics.vent_physics.createVentLocalState()
		interior.rho = UqI[:, :, srho]
		interior.vel = UqI[:, :, smom] / interior.rho
		interior.veln = np.sum(interior.vel*n_hat[:, :, :],
													 axis=2,
													 keepdims=True)
		interior.p = physics.compute_variable("Pressure", UqI)[:, :, :]
		if np.any(interior.p < 0.0):
			raise errors.NotPhysicalError
		interior.c = physics.compute_variable("SoundSpeed", UqI)[:, :, :]
		interior.Mn = interior.veln / interior.c
		# Interior tangential velocity
		interior.velt = interior.vel - interior.veln*n_hat[:, :, :]
		interior.x = x[:,:,:]

		''' Get boundary data profile '''
		# Uniform exit profile
		inletProfileVelocity = 1.0 + 0.0*x[:,:,0:1]
		inletProfilePressure = inletProfileVelocity
		inletProfileSoundSpeed = inletProfileVelocity
		# # Smooth exit profile
		# inletProfileVelocity = np.expand_dims(
		# 	np.exp(1.0 - 1.0 / (1.0 - np.power(x,2.0))),
		# 	axis=2)
		# smoootherCutoffLength = 1.0
		# inletProfileVelocity[np.all(abs(x[ventMask,:,0]) >=
		#                    smoootherCutoffLength,axis=1), :, :] = 0.0

		''' Get pocket state '''
		pocket = physics.vent_physics.createVentLocalState()
		pocket.rho = physics.vent_physics.rho
		pocket.p = physics.vent_physics.p
		pocket.c = np.sqrt(physics.vent_physics.gamma * physics.vent_physics.p
											/ physics.vent_physics.rho)

		''' Get partial porous exit state '''
		boundary = physics.vent_physics.createVentLocalState()
		boundary.c = pocket.c * inletProfileSoundSpeed
		boundary.velt = interior.velt
		boundary.x = x[:,:,:]

		# # Evaluate boundary exterior state as a function of x
		# pExt = physics.vent_physics.p * ventProfile
		# rhoExt = physics.vent_physics.rho * ventProfile
		# vnExt = 1e-6*np.sqrt(np.clip(pExt - pI,0,None))		# Porous law
		# cExt = np.sqrt(gamma * pExt / rhoExt)

		''' Identify grid-sonic points '''
		gridSonicMask = np.all(interior.Mn <= -1.0,axis=1).squeeze()

		''' Compute subsonic inflow hypothetical '''
		# Compute porous exit condition based on interior invariant JOut
		JOut = interior.veln + 2.0*interior.c/(gamma - 1.)
		boundary.veln = interior.veln + 2.0/(gamma - 1.0) \
											* (interior.c - boundary.c)
		# Compute compressible, steady-state, isothermal porous flow state
		boundary.Mn = boundary.veln / boundary.c
		boundary.p = pocket.p * inletProfilePressure / np.sqrt(
			1 + 2.0 * gamma * self.porousDragMultiplier * np.power(boundary.Mn, 2.0)
		)
		boundary.rho = gamma * boundary.p / np.power(pocket.c, 2.0)

		# Compute invariants at boundary
		J0 = boundary.p / np.power(boundary.rho, gamma)
		# assert(np.all(boundary.veln <= 0)) # TEST
		JIn = boundary.veln - 2.0*boundary.c/(gamma - 1.)

		# Boundary state
		# boundary = CustomInlet.LocalState()
		# boundary.c = 0.25*(gamma - 1.0)*(JOut - JIn)
		# boundary.velt = interior.velt
		# boundary.veln = 0.5*(JOut + JIn)
		# boundary.Mn = boundary.veln / boundary.c
		# boundary.rho = np.power(np.power(boundary.c, 2.0) / (gamma * J0), 1.0/(gamma - 1.0))
		# boundary.p = boundary.rho * np.power(boundary.c, 2.0) / gamma

		''' Identify boundary-sonic points '''
		boundarySonicMask = np.all(boundary.Mn <= -1.0,axis=1).squeeze()

		''' Union of sonic points '''
		sonicMask = np.logical_or.reduce([gridSonicMask,
															 boundarySonicMask])

		''' Recompute at sonic points '''
		boundary.veln[sonicMask, :, :] = -boundary.c[sonicMask, :, :]
		boundary.Mn[sonicMask, :, :] = -1.0
		boundary.p[sonicMask, :, :] = pocket.p * \
			inletProfilePressure[sonicMask, :, :] / np.sqrt(
				1.0 + 2.0 * gamma * self.porousDragMultiplier * np.power(-1.0, 2.0)
		)
		boundary.rho[sonicMask, :, :] = gamma * boundary.p[sonicMask, :, :] \
																			/ np.power(boundary.c[sonicMask, :, :], 2.0)
		# JOut[sonicMask, :, :] = boundary.veln[sonicMask, :, :] \
														# + 2.0 / (gamma - 1.0) * boundary.c[sonicMask, :, :]		

		''' Compute outflow points
				Outflow points are masked based on grid-value M and boundary M.
		'''

		# rhoveln = np.sum(UqI[:, :, smom] * n_hat[:, :, :],
		#                  axis=2, keepdims=True)
		outflowMask = np.all(np.logical_or(interior.Mn > 0.0, boundary.Mn > 0.0),axis=1).squeeze()
		# Linearizing pressure in terms of quantity (M^2)
		linearizedPressureDrop = pocket.p * (1.0
			 + gamma * self.porousDragMultiplier * np.power(boundary.Mn, 2.0))

		pSubs, MSubs = self.resolveReverseFlow (
			interior.p[outflowMask, :, :], 
			pocket.p, 
			JOut[outflowMask, :, :],
			interior.c[outflowMask, :, :],
			gamma)

		boundary.p[outflowMask, :, :] = pSubs
		boundary.Mn[outflowMask, :, :] = MSubs
		boundary.c[outflowMask, :, :] = JOut[outflowMask, :, :] \
																		/(boundary.Mn[outflowMask, :, :] + 2.0 / (gamma - 1))
		boundary.rho[outflowMask, :, :] = gamma * boundary.p[outflowMask, :, :] \
																			/ np.power(boundary.c[outflowMask, :, :], 2.0)
		boundary.veln[outflowMask, :, :] = boundary.Mn[outflowMask, :, :] \
																			 * boundary.c[outflowMask, :, :]

		qqqqqqq = 1

		''' Obsolete: set pressure outflow '''
		# # Set equal pressures (neglecting porous flow pressure drop--may be a bad idea)
		# # boundary.p[outflowMask, :, :]	= pocket.p
		# boundary.rho[outflowMask, :, :] = interior.rho[outflowMask, :, :] * np.power(
		# 	pocket.p / interior.p[outflowMask, :, :], 1.0 / gamma
		# )
		# boundary.veln[outflowMask, :, :] = interior.veln[outflowMask, :, :] \
		# 	+ 2.0/(gamma - 1.0) * (interior.c[outflowMask, :, :] - np.sqrt(
		# 		gamma * boundary.p[outflowMask, :, :] / boundary.rho[outflowMask, :, :]
		# 	))

		''' Finalize boundary state '''		
		boundary.vel = boundary.veln*n_hat[:, :, :] + boundary.velt

		# Boundary kinetic energy (per volume)
		kineticB = 0.5*boundary.rho*np.sum(np.power(boundary.vel, 2.0),
																			 axis=2, keepdims=True)
		# Set boundary states
		UqB[:, :, srho] = boundary.rho
		UqB[:, :, smom] = boundary.rho * boundary.vel
		UqB[:, :, srhoE] = boundary.p / (gamma - 1.) + kineticB

		''' Export intermediate states '''
		if aux_output is not None:
			aux_output["pocket"] = pocket
			aux_output["interior"] = interior
			aux_output["boundary"] = boundary

		return UqB


class BCWeakLLF(BCBase):
	'''
	This class computes the boundary numerical local Lax-Friedrichs flux using the
	exterior state.
	'''

	def __init__(self):
		self.is_cross_dimension = False
		# Initalize logger
		# self.logger = logging.getLogger(f"{__name__}{hash(self)}")
		# self.logger.setLevel(logging.DEBUG)
		# h = logging.FileHandler(
		# 	filename=f"BCWeakLLF_{hash(self)}.log",
		# 	encoding="utf-8")
		# h.setFormatter(logging.Formatter(
		# 	'[%(asctime)s][%(levelname)s] Logger <%(name)s> : %(message)s'))
		# self.logger.addHandler(h)

	def get_boundary_flux(self, physics, UqI, normals, x, t, gUq=None):
		
		# F = physics.get_conv_flux_numerical(UqI, UqB, normals)
		# UqB = self.get_boundary_state(physics, UqI, normals, x, t)
		# F,_ = physics.get_conv_flux_projected(UqB, normals)
		
		if physics.NDIMS == 1 and self.is_cross_dimension:
			# Squish 2D state to 1D face-averaged state
			# UqB_down = np.mean(UqB,axis=(0,1),keepdims=True)[:,:,mask_omit_xmomentum]
			# F = physics.get_conv_flux_numerical(UqI, UqB_down, normals)
			# UqB = UqB_down

			UqB = self.get_boundary_state(
				physics, UqI, normals, x, t, get_average=True)		
			# Reduce 2D momentum to 1D momentum
			mask_omit_xmomentum = [i for i in np.array(range(UqB.shape[2]))
				if not i == physics.get_state_index("XMomentum")]
			UqB = UqB[:,:,mask_omit_xmomentum]
			F = physics.get_conv_flux_numerical(UqI, UqB, normals)
		else:
			UqB = self.get_boundary_state(physics, UqI, normals, x, t, get_average=False)
			F = physics.get_conv_flux_numerical(UqI, UqB, normals)

		log_state = False
		if log_state:
			# Initalize logger
			self.logger = logging.getLogger(f"{__name__}{hash(self)}")
			self.logger.setLevel(logging.DEBUG)
			h = logging.FileHandler(
				filename=f"BCWeakLLF_{hash(self)}.log",
				encoding="utf-8")
			h.setFormatter(logging.Formatter(
				'[%(asctime)s][%(levelname)s] Logger <%(name)s> : %(message)s'))
			# Hack: logging (conflicts when multiple proesses)
			if len(self.logger.handlers)== 0:
				self.logger.addHandler(h)

			self.logger.info(f"t = {t}")
			self.logger.info(f"UqI (interior) = {UqI}")
			self.logger.info(f"UqB (outboundary) = {UqB}")
			self.logger.info(f"F = {F}")

		# Compute diffusive boundary fluxes if needed
		if physics.diff_flux_fcn:
			raise NotImplementedError
			Fv, FvB = physics.get_diff_boundary_flux_numerical(UqI, UqB, 
					gUq, normals) # [nf, nq, ns]
			F -= Fv
			return F, FvB # [nf, nq, ns], [nf, nq, ns, ndims]
		else:
			return F, None

class CouplingBC(BCWeakLLF):
	'''
	This class corresponds to an coupled boundary that allows inflow or outflow.

	Attributes:
	-----------
	bkey (immutable): Key for the boundary relevant to the instantiated BC
	t: Last update time
	bstate (CouplingBC.LocalState): Local state data object
	'''

	@dataclass
	class LocalState:
		''' Data namespace for states at a point in the boundary sequence'''
		U: np.array     = np.array([])   # State in native domain
		Ucast: np.array = np.array([])   # State U, casted to n-t coords
		Ulift: np.array = np.array([])   # State U, lifted to common dim
		vel: np.array   = np.array([])
		veln: np.array  = np.array([])
		velt: np.array  = np.array([])
		# Mn: np.array    = np.array([])
		# p: np.array     = np.array([])
		a: np.array     = np.array([])
		# rho: np.array   = np.array([])
		x: np.array     = np.array([])
		n_hat: np.array = np.array([])
		Ucross: np.array = np.array([])  # Cross-domain size

	# (Debug) Seconds to wait for bdry data before raising exception
	maxWaitTime = 5.0
	
	class NetworkTimeoutError(Exception):
		pass

	def __init__(self, bkey):
		super().__init__()
		self.bkey = bkey
		self.bstate = CouplingBC.LocalState()

	def get_extrapolated_state(self, physics, UqI, normals, x, t):
		''' Extrapolate interior state to boundary, expose LocalState object
				State is valid at time self.t, and can be async accessed when
				t == self.t.
		'''
		self.bstate = CouplingBC.LocalState()
		# Unpack
		# srho = physics.get_state_slice("Density")
		# srhoE = physics.get_state_slice("Energy")
		# smom = physics.get_momentum_slice()
		# Compute unit normals
		self.bstate.n_hat = normals/np.linalg.norm(normals, axis=2, keepdims=True)
		self.bstate.U = UqI
		self.bstate.vel = UqI[:, :, physics.get_momentum_slice()] / \
			np.sum(UqI[:, :, physics.get_mass_slice()],axis=2,keepdims=True)
		self.bstate.veln = np.sum(self.bstate.vel*self.bstate.n_hat[:, :, :],
			axis=2, keepdims=True)
		# self.bstate.p = physics.compute_variable("Pressure", UqI)[:, :, :]
		self.bstate.a = physics.compute_variable("SoundSpeed", UqI)[:, :, :]
		# self.bstate.Mn = self.bstate.veln / self.bstate.c
		# Interior tangential velocity
		self.bstate.velt = self.bstate.vel - self.bstate.veln*self.bstate.n_hat[:, :, :]
		self.bstate.x = x[:,:,:]

		return self.bstate

	@abstractmethod
	def get_boundary_state(self, physics, UqI, normals, x, t):
		pass
		# ''' Called when computing states at shared boundaries. '''
		# raise NotImplementedError("Abstract CouplingBC class was instantiated. " +
		# 													" Implement get_boundary_state.")


class MultiphasevpT2D1D(CouplingBC):
	'''
	This class couples a 2D multiphase domain to a 1D multiphase domain.
	The representation of the solution at the boundary is done as follows:
		* Broadcasts 1D states to 2D

	Attributes:
	-----------
	None
	'''

	def __init__(self, bkey):
		super().__init__(bkey)
		self.bdry_flux_fcn = LaxFriedrichs2D()
		self.is_cross_dimension = True

	def get_extrapolated_state(self, physics, UqI, normals, x, t):
		''' Called when computing states at shared boundaries. '''

		super().get_extrapolated_state(physics, UqI, normals, x, t)
		self.bstate.Ucast = self.bstate.U.copy()
		
		if physics.NDIMS == 1:
			# Lift boundary state U to 2D
			self.bstate.Ulift = np.copy(self.bstate.U)
			# Insert XMomentum(2D), reassign XMomentum(1D) -> YMomentum(2D)
			self.bstate.Ulift = np.insert(self.bstate.Ulift,
				physics.get_momentum_slice(),
				self.bstate.Ulift[:,:,physics.get_momentum_slice()], axis=2)
			# Set XMomentum(2D) = 0
			self.bstate.Ulift[:,:,physics.get_momentum_slice()] = 0.0
			
			np.append(self.bstate.Ucast, 
								self.bstate.Ucast[:,:,-1:], axis=2)
			self.bstate.Ucast = np.append(self.bstate.Ucast, 
								self.bstate.Ucast[:,:,-1:], axis=2)
			# Set tangential momentum to zero
			self.bstate.Ucast[:,:,physics.get_momentum_slice()] = 0.0
			self.bstate.Ucross = self.bstate.Ulift.copy()
		elif physics.NDIMS == 2:
			# Project to [rho, ... , rho vel_n, rho vel_t, rho e, ...]
			rho = self.bstate.Ucast[:,:,physics.get_mass_slice()].sum(
				axis=2,keepdims=True)
			self.bstate.Ucast[:,:,physics.get_momentum_slice()] = \
				rho * self.bstate.veln
			# TODO: check consistency of implementation. Tangentials are required to
			# prevent self-amplification in the 2D domain
			# TODO: check floating point cancellation 
			rotation_cw = np.array([ [0, 1], [-1, 0], ])
			t_hat = np.einsum('mk, ijk', rotation_cw, self.bstate.n_hat)
			self.bstate.Ucast[:,:,physics.get_momentum_slice()] = np.sum(
				(self.bstate.vel - self.bstate.veln * self.bstate.n_hat) * t_hat,
				axis=2,
				keepdims=True)
			self.bstate.Ulift = self.bstate.U.copy()
			self.bstate.Ucross = self.bstate.U.copy()
		else:
			raise Exception("Unhandled NDIMS in get_extrapolated_state. 0D?")
		
		return self.bstate
		
	def compute_roe_flux(self, physics2D, UqSelf, UqAdj):
		''' Roe flux computation copied from class Roe1D, adapted to normal inputs '''
		# (see physics.conv_flux_fcn.compute_flux)
		# N.B. the coordinate system is pre-rotated to the normal coordinates
		# N.B. UqAdj has its own normal coordinates (here we take negative)

		# Unpack
		srho = physics2D.get_state_slice("Density")
		smom = physics2D.get_momentum_slice()
		gamma = physics2D.gamma

		# # Unit normals
		# n_hat = normals/np.linalg.norm(normals, axis=2, keepdims=True)

		# Allocate memory for boundary flux function
		self.bdry_flux_fcn = Roe2D(UqSelf)
		# self.bdry_flux_fcn.R = 0.0*UqSelf
		# self.bdry_flux_fcn.alphas = 0.0*UqSelf
		# self.bdry_flux_fcn.alphas = 0.0*UqSelf

		# Get velL, velR -- essentially normal
		# Rebind Uq
		UqAdj = UqAdj.copy()
		UqSelf = UqSelf.copy()
		# Account for opposite unit normal and opposite tangent orientation
		UqAdj[:,:,smom] *= -1.0

		# UqAdj[:,:,2] = 0.0
		# UqSelf[:,:,2] = 0.0

		velL = UqSelf[:,:,smom] / UqSelf[:,:,srho]
		velR = UqAdj[:,:,smom] / UqAdj[:,:,srho]
		rhoRoe, velRoe, HRoe = self.bdry_flux_fcn.roe_average_state(physics2D,
														 srho, velL, velR, UqSelf, UqAdj)

		# Speed of sound from Roe-averaged state
		c2 = (gamma - 1.)*(HRoe - 0.5*np.sum(velRoe*velRoe, axis=2,
				keepdims=True))
		if np.any(c2 <= 0.):
			# Non-physical state
			raise errors.NotPhysicalError
		c = np.sqrt(c2)

		# Jumps
		drho, dvel, dp = 	self.bdry_flux_fcn.get_differences(
			physics2D, srho, velL, velR, UqSelf, UqAdj)
		# alphas (left eigenvectors multiplied by dU)
		alphas = 	self.bdry_flux_fcn.get_alphas(c, c2, dp, dvel, drho, rhoRoe)
		# Eigenvalues
		evals = 	self.bdry_flux_fcn.get_eigenvalues(velRoe, c)
		# Right eigenvector matrix
		R = self.bdry_flux_fcn.get_right_eigenvectors(
			c, 
			self.bdry_flux_fcn.get_eigenvalues(velRoe, c),
			velRoe,
			HRoe
		)
		# Form flux Jacobian matrix multiplied by dU
		dURoe = np.einsum('ijkl, ijl -> ijk', R, np.sign(evals)*alphas)

		return .5*(UqSelf + UqAdj - dURoe) # [nf, nq, ns]

	def get_boundary_state(self, physics, UqI, normals, x, t, get_average=False):
		adjacent_domain_id = [
			key for key in 
			physics.domain_edges[physics.domain_id][self.bkey] 
			if key != physics.domain_id][0]
		data_net_key = physics.edge_to_key(
										 physics.domain_edges[physics.domain_id][self.bkey],
										 adjacent_domain_id)
		# Get shared state
		# Flat manager-dict model
		adjacent_bstate = copy.deepcopy(physics.bdry_data_net[data_net_key])
		# Nested manager-dict model
		# adjacent_bstate = copy.deepcopy(
		# 	physics.bdry_data_net[physics.domain_id][self.bkey] \
		# 	[adjacent_domain_id]["payload"])

		#
		if get_average:
			return adjacent_bstate["bdry_face_state_averaged"]
		else:
			return adjacent_bstate["bdry_face_state"].Ulift

		# Prep useful parameters
		gamma = physics.gamma
		n_hat = normals/np.linalg.norm(normals, axis=2, keepdims=True)

		# DEPRECATE:
		adjacent_physics_NDIMS = 3 - physics.NDIMS

		if physics.NDIMS < adjacent_physics_NDIMS: # from 1D side
			# TODO: replace with proper integration
			adjacentUCast = np.mean(adjacent_bstate.Ucast, axis=(0,1), keepdims=True)
			# Remove tangential and return
			adjacentUCast = np.concatenate((adjacentUCast[:,:,0:2], adjacentUCast[:,:,3:4]), axis=2)
			# print(physics.compute_variable("Pressure", adjacentUCast))
			# Convert from n-t representation to x-y
			# Correct for opposite orientation
			adjacentUCast[:,:,1] *= -1.0
			return adjacentUCast
			return np.mean(adjacent_bstate.Ucast, axis=(0,1), keepdims=True)[0,1]
		elif physics.NDIMS > adjacent_physics_NDIMS: # from 2D side
			adjacentUCast = np.tile(adjacent_bstate.Ucast, (self.bstate.Ucast.shape[0],self.bstate.Ucast.shape[1],1))
			# adjacentUCast[:,:,1] *= 1.0

			# Convert from n-t representation to x-y
			# TODO: save t_hat as state in network payload
			rotation_cw = np.array([ [0, 1], [-1, 0], ])
			t_hat = np.einsum('ijk, mk', self.bstate.n_hat, rotation_cw)	
			n_hat = -self.bstate.n_hat
			rhovel_n = adjacentUCast[:,:,1:2]
			rhovel_t = adjacentUCast[:,:,2:3]
			rhovel_n_repr = np.einsum('ijk, ijn -> ijk', n_hat, rhovel_n)
			rhovel_t_repr = np.einsum('ijk, ijn -> ijk', t_hat, rhovel_t)
			adjacentUCast[:,:,1:3] = rhovel_n_repr + rhovel_t_repr
			return adjacentUCast


		# Perform dimension matching
		dim_match = lambda data : data
		if physics.NDIMS < adjacent_physics_NDIMS:
			# TODO: replace with proper integration
			dim_match = lambda data : np.expand_dims(
				np.expand_dims(np.array([np.mean(data)]), axis=1), axis=2)
		elif physics.NDIMS > adjacent_physics_NDIMS:
			# Manual broadcast
			dim_match = lambda data : data.squeeze() * np.ones(self.bstate.c.shape)

		# Assume uniform 1D and broadcast to copy
		bcasted_shape = 0.0*(self.bstate.Ucast + adjacent_bstate.Ucast)
		selfUcast = bcasted_shape + self.bstate.Ucast
		adjacentUcast = bcasted_shape + adjacent_bstate.Ucast

		# TODO: Generalize to all variables, separate code for 2D
		# Opposite orientation at boundary
		if adjacent_bstate.x.size > 1 and x.size > 1:
			adjacentUcast = np.flip(adjacentUcast, axis=(0,1))
			assert(np.linalg.norm(np.flip(adjacent_bstate.x, axis=(0,1)) - x) < 1e-4)
		else: # 2D1D
			# TODO: Should we delete tangentials?
			# selfUcast[:,:,2:3] = 0.0
			# adjacentUcast[:,:,2:3] = 0.0
			pass

		return adjacentUcast

		# Compute Roe state as boundary state
		if physics.NDIMS == 2:
			URoe = self.compute_roe_flux(physics, selfUcast,
				adjacentUcast)
		else:
			from physics.euler.euler import Euler2D
			# Trick Euler2D constructor into thinking this is a real domain
			# TODO: use better workaround
			class Fake:
				pass
			fake_mesh = Fake()
			fake_mesh.boundary_groups = {}
			fake_mesh.ndims = 2
			fake_physics2D = Euler2D(fake_mesh)
			fake_physics2D.gamma = physics.gamma
			fake_physics2D.R = physics.R
			URoe = self.compute_roe_flux(fake_physics2D, selfUcast,
				adjacentUcast)
		
		def compute_bdry_case(Mn):
			# Compute out-supersonic case
			JOut = self.bstate.veln + 2.0 / (gamma - 1.0) * self.bstate.c
			J0 = self.bstate.p / np.power(self.bstate.rho, gamma)
			JIn = self.bstate.veln - 2.0 / (gamma - 1.0) * self.bstate.c

			# Replace invariants with corresponding exterior state
			np.putmask(
				JIn,
				Mn < 1,
				dim_match(
					(-adjacent_bstate.veln) - 2.0 / (gamma - 1.0) * adjacent_bstate.c
			))
			np.putmask(
				J0,
				Mn < 0,
				dim_match(
					adjacent_bstate.p / np.power(adjacent_bstate.rho, gamma)
			))
			np.putmask(
				JOut,
				Mn <= -1,
				dim_match(
					(-adjacent_bstate.veln) + 2.0 / (gamma - 1.0) * adjacent_bstate.c
			))

			# Compute states based on invariants
			veln = 0.5 * (JIn + JOut)
			c = 0.25 * (gamma - 1)  * (JOut - JIn)
			rho = np.power(np.power(c, 2.0) / (gamma * J0), 1.0/(gamma - 1.0))
			p = rho * np.power(c, 2.0) / gamma
			vel = veln * self.bstate.n_hat + self.bstate.velt

			return veln, c, rho, p, vel

		# (veln, c, rho, p, vel) =  compute_bdry_case(self.bstate.Mn)

		# print(f"Mn1={np.mean(veln/c)};")
		# # Update
		# (veln, c, rho, p, vel) =  compute_bdry_case(veln / c)
		# print(f"Mn2={np.mean(veln/c)};")

		
		if physics.NDIMS == 1:
			# Dimension down by deleting tangential velocity and taking mean
			# TODO: mean needs be replaced with integration
			UqB = np.mean(np.delete(URoe, 2, axis=2),axis=(0,1), keepdims=True)
			# Adjust for boundary sign
			UqB[:,:,1:2] *= n_hat
		else:
			# Rotate
			UqB = URoe.copy()
			# Setting zero tangential velocity may be needed for a well-posed
			# Euler-Euler coupling, else unstable in the tangential direction (?)
			# UqB[:,:,1] = URoe[:,:,1] * n_hat[:,:,0] + self.bstate.velt[:,:,0]
			# UqB[:,:,2] = URoe[:,:,1] * n_hat[:,:,1] + self.bstate.velt[:,:,1]
			rotation_cw = np.array([ [0, 1], [-1, 0], ])
			t_hat = np.einsum('ijk, mk', self.bstate.n_hat, rotation_cw)
			UqB[:,:,1] = URoe[:,:,1] * n_hat[:,:,0] + URoe[:,:,2] * t_hat[:,:,0]
			UqB[:,:,2] = URoe[:,:,1] * n_hat[:,:,1] + URoe[:,:,2] * t_hat[:,:,1]
		
		# Try y-filter
		# May be needed for well-posed coupling condition, else unstable in the tangential direction (?)
		# UqB[:,:,1] = 0

		# Set boundary states	
		
		# UqB = UqI.copy()
		# kineticB = 0.5*rho*np.sum(np.power(vel, 2.0),
		# 																	 axis=2, keepdims=True)
		# UqB[:, :, physics.get_state_slice("Density")] = rho
		# UqB[:, :, physics.get_momentum_slice()] = rho * vel
		# UqB[:, :, physics.get_state_slice("Energy")] = p / (gamma - 1.) + kineticB

		assert(not np.any(np.isnan(UqB)))
		assert(UqB.shape == UqI.shape)

		return UqB


class MultiphasevpT2D1DCylindrical():
	''' TODO: inherit MultiphasevpT2D1D, replacing the boundary integration of
	int (f) dx with the radially weighted int (f * 2r/a) dr, where a is the
	conduit radius. This is equivalent to replacing int (f) dx / int dx with
	int (f) 2 pi r dr / int 2 pi r dr. The factor of 2 in 2r/a can be seen from
	computing the average value of the function f = 1, which involves integration
	of r -> r^2/2. '''
	pass


class MultiphasevpT2D2DCylindrical():
	pass


class Euler2D2D(BCWeakRiemann):
	'''
	This class couples a 2D Euler domain to a 2D Euler domain.
	Implementation mimics the Roe approximate RIemann solve for interior fluxes.

	Attributes:
	-----------
	bkey (str): Key corresponding to boundary as edge in domain graph; typically
							the name of the boundary.
	'''

	def __init__(self, bkey):
		self.bkey = bkey

	def get_extrapolated_state(self, physics, UqI, normals, x, t):
		''' Called when computing states at shared boundaries. '''
		return UqI

	def get_boundary_state(self, physics, UqI, normals, x, t):
		''' Get shared state UqI and return (BCWeakRiemann) '''
		# Get id string of adjacent domain from domain graph (local)
		adjacent_domain_id = [
			key for key in 
			physics.domain_edges[physics.domain_id][self.bkey] 
			if key != physics.domain_id][0]
		# Get key for boundary state in shared memory (via Manager.dict)
		data_net_key = physics.edge_to_key(
										 physics.domain_edges[physics.domain_id][self.bkey],
										 adjacent_domain_id)
		# Return orientation-corrected exterior state
		return np.flip(
			copy.copy(physics.bdry_data_net[data_net_key]),
			axis=(0,1))
		

class MultiphasevpT1D1D(BCWeakRiemann):
	'''
	This class implements a 1D-1D coupling boundary condition.
	TODO: The numerical flux for the artifical viscosity diffusion integral
	need to be dealt with.

	Attributes:
	-----------
	bkey (str): Key corresponding to boundary as edge in domain graph; typically
							the name of the boundary.
	'''

	def __init__(self, bkey):
		self.bkey = bkey

	def get_extrapolated_state(self, physics, UqI, normals, x, t):
		''' Called when computing states at shared boundaries. '''
		return UqI

	def get_boundary_state(self, physics, UqI, normals, x, t):
		''' Get shared state UqI and return (BCWeakRiemann) '''
		# Get id string of adjacent domain from domain graph (local)
		adjacent_domain_id = [
			key for key in 
			physics.domain_edges[physics.domain_id][self.bkey] 
			if key != physics.domain_id][0]
		# Get key for boundary state in shared memory (via Manager.dict)
		data_net_key = physics.edge_to_key(
										 physics.domain_edges[physics.domain_id][self.bkey],
										 adjacent_domain_id)
		# Return orientation-corrected exterior state
		return np.flip(
			copy.copy(physics.bdry_data_net[data_net_key]["bdry_face_state"]),
			axis=(0,1))


class MultiphasevpT2D2D(BCWeakRiemann):
	'''
	This class implements a 2D-2D coupling boundary condition.
	TODO: The numerical flux for the artifical viscosity diffusion integral
	need to be dealt with.

	Attributes:
	-----------
	bkey (str): Key corresponding to boundary as edge in domain graph; typically
							the name of the boundary.
	'''

	def __init__(self, bkey):
		self.bkey = bkey

	def get_extrapolated_state(self, physics, UqI, normals, x, t):
		''' Called when computing states at shared boundaries. '''
		return UqI

	def get_boundary_state(self, physics, UqI, normals, x, t):
		''' Get shared state UqI and return (BCWeakRiemann) '''
		# Get id string of adjacent domain from domain graph (local)
		adjacent_domain_id = [
			key for key in 
			physics.domain_edges[physics.domain_id][self.bkey] 
			if key != physics.domain_id][0]
		# Get key for boundary state in shared memory (via Manager.dict)
		data_net_key = physics.edge_to_key(
										 physics.domain_edges[physics.domain_id][self.bkey],
										 adjacent_domain_id)
		# Return orientation-corrected exterior state
		return np.flip(
			copy.copy(physics.bdry_data_net[data_net_key]["bdry_face_state"]),
			axis=(0,1))


class NonReflective1D(BCWeakPrescribed):
	'''
	This class corresponds to a nonreflective outflow boundary condition.
	The boundary state is computed using acoustic Riemann invariants in 1D.
	Work in progress: linearized radiation/impedance boundary condition.

	Attributes:
	-----------
	p: float
		pressure
	'''
	def __init__(self, p):
		self.p = p
		self.initialized = False

	def get_boundary_state(self, physics, UqI, normals, x, t):
		''' Computes the boundary state that satisfies the pressure BC strongly. '''

		UqB = UqI.copy()

		# Short-circuiting
		# return UqB

		''' Compute normal velocity. '''
		# n_hat = normals/np.linalg.norm(normals, axis=2, keepdims=True)
		# rhoI = UqI[:, :, physics.get_mass_slice()].sum(axis=2, keepdims=True)
		arhoVec = UqI[:,:,physics.get_mass_slice()]
		rhoI = atomics.rho(arhoVec)
		
		''' Inflow handling '''
		# if np.any(velI < 0.): # TODO:
			# print("Incoming flow at outlet")
		''' Record first pressure encountered at boundary. '''
		if not self.initialized:
			self.p = physics.compute_variable("Pressure", UqI)
			self.initialized = True
		''' Compute interior pressure. '''
		# pI = physics.compute_variable("Pressure", UqI)
		# Linearized computation of outgoing stuff
		pGrid = physics.compute_variable("Pressure", UqI)
		ZGrid = physics.compute_variable("SoundSpeed", UqI) * atomics.rho(UqI[...,0:3])
		uGrid = physics.compute_variable("XVelocity", UqI)
		TGrid = physics.compute_variable("Temperature", UqI)
		psiPlus = uGrid + (pGrid-self.p) / ZGrid
		uHat = 0.5 * psiPlus
		pHat = self.p + ZGrid * (0.5 * psiPlus)
		# Isentropic temp change
		Gamma = atomics.Gamma(UqI[...,0:3], physics)
		THat = TGrid * (pHat/pGrid)**((Gamma-1)/Gamma)

		if np.any(pHat < 0.):
			raise errors.NotPhysicalError
		''' Short-circuit function for sonic exit based on interior '''
		# cI = physics.compute_variable("SoundSpeed", UqI)		
		# cI = atomics.sound_speed(atomics.Gamma(arhoVec, physics),
		# 	pI, rhoI, gas_volfrac, physics)
		# if np.any(velI >= cI):
		# 	return UqB


		''' Compute boundary-satisfying primitive state that preserves Riemann
		invariants (corresponding to ingoing acoustic waves) of the interior
		solution. '''
		# Compute mass fractions of interior solution
		yI = atomics.massfrac(arhoVec)
		rho_target = atomics.mixture_density(yI, pHat, THat, physics)
		''' Map to conservative variables '''
		UqB[:,:,physics.get_mass_slice()] = rho_target * yI
		UqB[:,:,physics.get_momentum_slice()] = rho_target * uHat
		UqB[:,:,physics.get_state_slice("Energy")] = \
			atomics.c_v(rho_target * yI, physics) * THat \
			+ (rho_target * yI[:,:,2:3]) * physics.Liquid["E_m0"] \
			+ 0.5 * rho_target * uHat * uHat
		''' Update adiabatically compressed/expanded tracer partial densities '''
		UqB[:,:,5:] *= rho_target / rhoI

		''' Post-computation validity check '''
		if np.any(THat < 0.):
			raise errors.NotPhysicalError

		return UqB


class PressureOutlet1D(BCWeakPrescribed):
	'''
	This class corresponds to an outflow boundary condition with static
	pressure prescribed.
	The boundary state is computed using acoustic Riemann invariants in 1D.
	Attributes:
	-----------
	p: float
		pressure
	'''
	def __init__(self, p):
		self.p = p

	def get_boundary_state(self, physics, UqI, normals, x, t):
		''' Computes the boundary state that satisfies the pressure BC strongly. '''

		UqB = UqI.copy()
		''' Compute normal velocity. '''
		# n_hat = normals/np.linalg.norm(normals, axis=2, keepdims=True)
		# rhoI = UqI[:, :, physics.get_mass_slice()].sum(axis=2, keepdims=True)
		arhoVec = UqI[:,:,physics.get_mass_slice()]
		rhoI = atomics.rho(arhoVec)
		velI = UqI[:, :, physics.get_momentum_slice()]/rhoI
		''' Inflow handling '''
		# if np.any(velI < 0.):
			# print("Incoming flow at outlet")
		''' Compute interior pressure. '''
		# pI = physics.compute_variable("Pressure", UqI)		
		TI = atomics.temperature(arhoVec,
			UqI[:,:,physics.get_momentum_slice()], 
			UqI[:,:,physics.get_state_slice("Energy")], physics)
		gas_volfrac = atomics.gas_volfrac(arhoVec, TI, physics)
		pI = atomics.pressure(arhoVec, TI, gas_volfrac, physics)
		if np.any(pI < 0.):
			raise errors.NotPhysicalError
		''' Short-circuit function for sonic exit based on interior '''
		# cI = physics.compute_variable("SoundSpeed", UqI)		
		cI = atomics.sound_speed(atomics.Gamma(arhoVec, physics),
			pI, rhoI, gas_volfrac, physics)
		if np.any(velI >= cI):
			return UqB
		''' Compute boundary-satisfying primitive state that preserves Riemann
		invariants (corresponding to ingoing acoustic waves) of the interior
		solution. '''
		p_target = self.p
		_, u_target, T_target = atomics.velocity_RI_fixed_p_quadrature(
			p_target, UqB, physics, normals, is_adaptive=True)
		# Compute mass fractions of interior solution
		yI = atomics.massfrac(arhoVec)
		rho_target = atomics.mixture_density(yI, p_target, T_target, physics)
		''' Map to conservative variables '''
		UqB[:,:,physics.get_mass_slice()] = rho_target * yI
		UqB[:,:,physics.get_momentum_slice()] = rho_target * u_target
		UqB[:,:,physics.get_state_slice("Energy")] = \
			atomics.c_v(rho_target * yI, physics) * T_target \
			+ (rho_target * yI[:,:,2:3]) * physics.Liquid["E_m0"] \
			+ 0.5 * rho_target * u_target * u_target
		''' Update adiabatically compressed/expanded tracer partial densities '''
		UqB[:,:,5:] *= rho_target / rhoI

		''' Post-computation validity check '''
		if np.any(T_target < 0.):
			raise errors.NotPhysicalError

		return UqB


class PressureOutlet2D(BCWeakPrescribed):
	pass


class LinearizedImpedance2D(BCWeakPrescribed):
	'''
	Impedance boundary condition linearized about the initial pressure
	Attributes:
	-----------
	p: float
		pressure
	'''
	def __init__(self):
		''' Pressure is initialized using the first encountered pressure. '''
		self.initialized = False

	def get_boundary_state(self, physics, UqI, normals, x, t):
		''' Computes the boundary state that satisfies the pressure BC strongly. '''

		UqB = UqI.copy()
		''' Compute normal velocity. '''
		n_hat = normals/np.linalg.norm(normals, axis=2, keepdims=True)
		# rhoI = UqI[:, :, physics.get_mass_slice()].sum(axis=2, keepdims=True)
		arhoVec = UqI[:,:,physics.get_mass_slice()]
		rhoI = atomics.rho(arhoVec)
		velI = UqI[:, :, physics.get_momentum_slice()]/rhoI
		# Normal velocity scalar
		veln = np.sum(velI * n_hat, axis=2, keepdims=True)
		# Normal velocity vector
		velvec_n = np.einsum("...i, ...i -> ...i", veln, n_hat)
		velvec_t = velI - velvec_n
		''' Inflow handling '''
		# if np.any(veln < 0.):
			# print("Incoming flow at outlet")
		''' Inflow handling '''
		# if np.any(velI < 0.): # TODO:
			# print("Incoming flow at outlet")
		''' Record first pressure encountered at boundary. '''
		if not self.initialized:
			self.p = physics.compute_variable("Pressure", UqI)
			self.initialized = True
		''' Compute interior pressure. '''
		# pI = physics.compute_variable("Pressure", UqI)
		# Linearized computation of outgoing stuff
		pGrid = physics.compute_variable("Pressure", UqI)
		ZGrid = physics.compute_variable("SoundSpeed", UqI) * atomics.rho(UqI[...,0:3])
		uGrid = veln
		TGrid = physics.compute_variable("Temperature", UqI)
		psiPlus = uGrid + (pGrid-self.p) / ZGrid
		uHat = 0.5 * psiPlus
		pHat = self.p + ZGrid * (0.5 * psiPlus)
		# Isentropic temp change
		Gamma = atomics.Gamma(UqI[...,0:3], physics)
		THat = TGrid * (pHat/pGrid)**((Gamma-1)/Gamma)

		if np.any(pHat < 0.):
			raise errors.NotPhysicalError
		''' Short-circuit function for sonic exit based on interior '''
		# cI = physics.compute_variable("SoundSpeed", UqI)		
		# cI = atomics.sound_speed(atomics.Gamma(arhoVec, physics),
		# 	pI, rhoI, gas_volfrac, physics)
		# if np.any(velI >= cI):
		# 	return UqB


		''' Compute boundary-satisfying primitive state that preserves Riemann
		invariants (corresponding to ingoing acoustic waves) of the interior
		solution. '''
		# Compute mass fractions of interior solution
		yI = atomics.massfrac(arhoVec)
		rho_target = atomics.mixture_density(yI, pHat, THat, physics)
		velvec_target = np.einsum("...i, ...i -> ...i", uHat, n_hat) \
			+ velvec_t
		''' Map to conservative variables '''
		UqB[:,:,physics.get_mass_slice()] = rho_target * yI
		UqB[:,:,physics.get_momentum_slice()] = rho_target * uHat
		UqB[:,:,physics.get_state_slice("Energy")] = \
			atomics.c_v(rho_target * yI, physics) * THat \
			+ (rho_target * yI[:,:,2:3]) * physics.Liquid["E_m0"] \
			+ 0.5 * rho_target * np.sum(velvec_target*velvec_target, axis=2, keepdims=True)
		''' Update adiabatically compressed/expanded tracer partial densities '''
		UqB[:,:,[physics.get_state_index("pDensityWt"),
		         physics.get_state_index("pDensityC")]] *= rho_target / rhoI

		''' Post-computation validity check '''
		if np.any(THat < 0.):
			raise errors.NotPhysicalError

		return UqB


class MassFluxInlet1D(BCWeakPrescribed):
	'''
	This class corresponds to an outflow boundary condition with static
	incoming mass flux, for a fixed chamber/reservoir pressure and temperature.
	The boundary state is computed using acoustic Riemann invariants in 1D.
	Attributes:
	-----------
	mass_flux:        mass flux at boundary, const
	p_chamber:        pressure of chamber, const (not necessarily bdry value)
	T_chamber:        temperature of chamber, const (not necessarily bdry value)
	newton_tol:       absolute tolerance in residual equation (units of velocity)
	newton_iter_max:  max number of newton iterations to take

	'''
	def __init__(self, mass_flux:float=20e3, p_chamber:float=100e6,
			T_chamber:float=1e3, newton_tol:float=1e-7, newton_iter_max=20):
		self.mass_flux, self.p_chamber, self.T_chamber, self.newton_tol, \
			self.newton_iter_max = \
			mass_flux, p_chamber, T_chamber, newton_tol, newton_iter_max

	def get_boundary_state(self, physics, UqI, normals, x, t):
		''' Computes the boundary state that satisfies the pressure BC strongly. '''

		UqB = UqI.copy()
		''' Check validity of flow state, check number of boundary points. '''
		# n_hat = normals/np.linalg.norm(normals, axis=2, keepdims=True)
		if np.any(UqI[:, :, physics.get_momentum_slice()] * normals > 0.):
			# TODO: improve out flow and sonic handling
			print("Attempting to outflow into an inlet")
		if UqI.shape[0] * UqI.shape[1] > 1:
			raise NotImplementedError('''Not implemented: for-loop over more than one
				inflow boundary point.''')

		''' Compute boundary-satisfying primitive state that preserves Riemann
		invariants (corresponding to outgoing acoustic waves) of the interior
		solution. '''
		# Extract data from input and prescribed chamber/reservoir values
		arhoVecI = UqI[:,:,physics.get_mass_slice()]
		momxI = UqI[...,physics.get_momentum_slice()]
		eI = UqI[...,physics.get_state_slice("Energy")]
		j, p_chamber, T_chamber = self.mass_flux, self.p_chamber, self.T_chamber
		K, rho0, p0 = \
			physics.Liquid["K"], physics.Liquid["rho0"], physics.Liquid["p0"]
		# Compute intermediates
		Gamma = atomics.Gamma(arhoVecI, physics)
		y = atomics.massfrac(arhoVecI)
		yRGas = y[...,0] * physics.Gas[0]["R"] + y[...,1] * physics.Gas[1]["R"]
		# Compute chamber entropy as ratio T/p^(..)
		S_r = T_chamber / p_chamber**((Gamma-1)/Gamma)
		# Compute grid primitives
		TGrid = atomics.temperature(arhoVecI, momxI, eI, physics)
		pGrid = atomics.pressure(arhoVecI, TGrid,
			atomics.gas_volfrac(arhoVecI, TGrid, physics), physics)

		def eval_fun_dfun(p):
			''' Evaluate function G and its derivative dG/dp. '''
			# Define reusable groups
			g1 = yRGas * p**(-1/Gamma) * S_r
			g2 = y[...,2] * K / (rho0*(p + K - p0))
			# Integration of 1/impedance
			# Note that the output p, T are not used, since entropy is not taken from grid
			_, uTarget, _ = atomics.velocity_RI_fixed_p_quadrature(p, UqI, physics, normals,
				is_adaptive=True, tol=1e-1, rtol=1e-5)
			# Evaluate integrand
			f = atomics.acousticRI_integrand_scalar(np.array(p), TGrid, pGrid, y, Gamma, physics)
			# Evaluate returns
			G = j * (g1 + g2) + normals * uTarget
			dGdp = -j * (g1 * (1/Gamma) / p + g2 / (p+K-p0)) - f
			return G, dGdp, (p, uTarget)

		# Perform Newton iteration to compute boundary p
		p = pGrid.copy()
		for i in range(self.newton_iter_max):
			G, dGdp, _ = eval_fun_dfun(p)
			p -= G / dGdp
			if np.abs(G) < self.newton_tol:
				break
		# TODO: set logging if max iter is reached
		# Evaluate primitive variables for boundary state
		_, _, (p, u) = eval_fun_dfun(p)
		T = S_r * p**((Gamma-1)/Gamma)
		rho = atomics.mixture_density(y, p, T, physics)

		''' Check positivity of computed state. '''
		if np.any(T < 0.) or np.any(p < 0) or np.any(rho < 0):
			raise errors.NotPhysicalError

		''' Map to conservative variables '''
		UqB[:,:,physics.get_mass_slice()] = rho * y
		UqB[:,:,physics.get_momentum_slice()] = j
		UqB[:,:,physics.get_state_slice("Energy")] = \
			atomics.c_v(rho * y, physics) * T \
			+ (rho * y[:,:,2:3]) * physics.Liquid["E_m0"] \
			+ 0.5 * j * u
		# Update adiabatically compressed/expanded tracer partial densities
		UqB[:,:,5:] *= rho / atomics.rho(arhoVecI)

		return UqB


class NohInlet(BCWeakRiemann):
	'''
	Inlet conditions for the exact Noh solution (exact for the strong shock limit
	with zero pressure in the unshocked fluid)
	'''

	def __init__(self, eps=1e-3, rho0=1.0, u0=1.0, L=1.0):
		''' Set epsilon for pressure of the unshocked fluid, the density scale rho0,
		the velocity scale u0 > 0 of the converging unshocked fluid (magnitude only)
		and the distance of the boundary from the cylindrical axis.
		'''
		self.eps = eps
		self.rho0 = rho0
		self.u0 = u0
		self.L = L

	def get_boundary_state(self, physics, UqI, normals, x, t):		
		# Compute scalar values of exact unshocked solution for strong shock limit
		rho = self.rho0 * (1.0 + self.u0 * t / self.L)
		# Select larger eps of pressure to correct for nonzero interior pressure
		e = 0.5 * rho * self.u0**2.0 + self.eps / (physics.Gas[0]["gamma"] - 1.0)

		# Package boundary state
		iarhoA, iarhoWv, iarhoM, irhou, irhov, ie, iarhoWt, iarhoC = \
			physics.get_state_indices()
		UqB = UqI.copy()
		UqB[:, :, iarhoA]  = rho
		UqB[:, :, iarhoWv] = 0.0
		UqB[:, :, iarhoM]  = 0.0
		UqB[:, :, irhou]   = -rho * self.u0
		UqB[:, :, irhov]   = 0.0
		UqB[:, :, ie]      = e
		UqB[:, :, iarhoWt] = 0.0
		UqB[:, :, iarhoC]  = 0.0

		return UqB


'''
---------------------
Source term functions
---------------------
These classes inherit from the SourceBase class. See SourceBase for detailed
comments of attributes and methods. Information specific to the
corresponding child classes can be found below. These classes should
correspond to the SourceType enum members above.
'''

<<<<<<< HEAD
class CylindricalGeometricSource(SourceBase):
	'''
	Geometric source term that arises when interpreting Cartesian coordinates
	(x,z) as cylindrical coordinates (r,z) under axisymmetric conditions and zero
	momentum in the azimuthal direction (if nonzero, Coriolis and centrifugal
	effects need to be added).
	'''

	def __init__(self, **kwargs):
		super().__init__(kwargs)

	def get_source(self, physics, Uq, x, t):
		''' Returns the geometric source due to divergences in polar (cylindrical)
		coordinates. Interpret the first spatial coordinate as r, and incur the
		geometric source term. '''

		# Interpret first spatial coordinate as radial coordinate r
		r = x[:,:,0:1]
		# Compute 1/r for r > 0
		r_inv = r.copy()
		r_inv[np.nonzero(r_inv)] = 1.0 / r_inv[np.nonzero(r_inv)]
		if np.any(r_inv > 1e10):
			raise Exception("Poorly conditioned mesh: 1/r is large for r not equal to 0.")

		''' Compute radial flux '''
		# TODO: reduce redundant comps, use faster atomics. The fastest way is to
		# re-use the computation of radial flux in the interior, and cache p to
		# remove it from the source term.
		F, (u2, v2, a) = physics.get_conv_flux_interior(Uq)
		# Interpret first coordinate of flux as radial flux (does not copy F)
		F_r = F[:, :, :, 0]
		# Remove pressure contribution (isotropic tensor pI has no contribution to
		# geometric source terms, unlike the momentum dyad)
		iarhoA, iarhoWv, iarhoM, irhou, irhov, ie, iarhoWt, iarhoC = \
			physics.get_state_indices()
		p = physics.compute_additional_variable("Pressure", Uq, True).squeeze(axis=2)
		F_r[:, :, irhou] -= p

		# Set source term equal to -1/r times the radial flux due to advection
		return -r_inv * F_r

=======
class FrictionVolFracVariableMu(SourceBase):
	'''
	Friction term for a volume fraction fragmentation criterion, equipped with a
	variable viscosity depending on crystal and dissolved water content.

	Attributes:
	-----------
	conduit_radius: conduit radius used in Poiseuille approximation (units m)
	crit_volfrac: critical volume fraction at which friction model transitions (-)
	logistic_scale: scale of logistic function (-)
	'''
	def __init__(self, conduit_radius:float=50.0, crit_volfrac:float=0.8,
							 logistic_scale:float=0.004,**kwargs):
		super().__init__(kwargs)
		self.conduit_radius = conduit_radius
		self.crit_volfrac = crit_volfrac
		self.logistic_scale = logistic_scale

	def compute_indicator(self, phi):
		''' Defines smoothed indicator for turning on friction. Takes value 1
		when friction should be maximized, and value 0 when friction should be off.
		'''
		return 1.0 / (
			1.0 + np.exp((phi - self.crit_volfrac) / self.logistic_scale))
	
	def get_indicator_deriv(self, phi):
		''' Defines derivative of the smoothed indicator.
		'''
		return (1.0/self.logistic_scale) * self.compute_indicator(phi) \
			* (self.compute_indicator(phi) - 1.0)
	
	def compute_viscosity(self, Uq, physics):
		''' calculates the viscosity at each depth point as function of dissolved
		water and crystal content.
		'''
		temp = physics.compute_additional_variable("Temperature", Uq, True)
		phi = physics.compute_additional_variable("phi", Uq, True)
		iarhoA, iarhoWv, iarhoM, imom, ie, iarhoWt, iarhoC = physics.get_state_indices()
		arhoWv = Uq[:, :, iarhoWv:iarhoWv+1]
		arhoM  = Uq[:, :, iarhoM:iarhoM+1]
		arhoWt = Uq[:, :, iarhoWt:iarhoWt+1]
		arhoC  = Uq[:, :, iarhoC:iarhoC+1]
		arhoWd = arhoWt - arhoWv
		arhoMelt = arhoM - arhoWd - arhoC # partical density of melt ONLY
		mfWd = arhoWd / arhoMelt # mass concentration of dissolved water
		log_mfWd = np.log(mfWd*100)
		log10_vis = -3.545 + 0.833 * log_mfWd
		log10_vis += (9601 - 2368 * log_mfWd) / (temp - 195.7 - 32.25 * log_mfWd)
		log10_vis[phi > self.crit_volfrac] = 0 # turning off friction above fragmentation
		#fix = np.max(log10_vis)
		#log10_vis[phi > self.crit_volfrac] = fix # XXX adhoc fix for above fragmentation
		#print(log10_vis[phi > self.crit_volfrac]) #viscosity = 10**log10_vis
		viscosity = 10**log10_vis
		viscosity[phi > self.crit_volfrac] = 0
		return viscosity

	def get_source(self, physics, Uq, x, t):
		'''
		Output:
		-----------
		source vector S [ne, nd, ns]
		'''
		if physics.NDIMS != 1:
			raise Exception(f"Conduit friction source not suitable for use in " +
											f"{physics.NDIMS} spatial dimensions.")
		iarhoA, iarhoWv, iarhoM, imom, ie, iarhoWt, iarhoC = \
			physics.get_state_indices()

		''' Compute mixture density, u, friction coefficient '''
		rho = np.sum(Uq[:, :, physics.get_mass_slice()],axis=2,keepdims=True)
		u = Uq[:, :, physics.get_momentum_slice()] / (rho + general.eps)
		mu = self.compute_viscosity(Uq, physics)
		fric_coeff = 8.0 * mu / self.conduit_radius**2.0
		''' Compute indicator based on magma porosity '''
		#I = self.compute_indicator( \
		#	physics.compute_additional_variable("phi", Uq, True))
		''' Compute source vector at each element [ne, nq] '''
		S = np.zeros_like(Uq)
		S[:, :, physics.get_momentum_slice()] = -fric_coeff * u
		S[:, :, physics.get_state_slice("Energy")] = -fric_coeff * u**2.0
		return S

	def get_phi_gradient():
		''' Compute gradient of total gas volume fraction with respect to state
		vector.

		The gradient of total gas volume fraction (appearing as a negative) is
		needed in gradients of friction terms with volume fraction fragmentation
		criteria, e.g., friction source terms that contain smoothed indicators of
		magma volume fraction. Here magma volume fraction is 1 - phi, and phi is the
		sum of volume fractions of all exsolved gas components.
		'''
		pass

	def get_jacobian(self, physics, Uq, x, t):
		''' Computes the Jacobian of the source vector f_i = s_i I(phi(U)), where I
		is a smoothed indicator dependent on the complete state U. Using the product
		rule, we write
				d_j(f_i) = I * d_j(s_i) + I' * s_i * d_j(phi),
		where d_j is the j-th partial and I' is the ordinary derivative of I.

		Evaluation and inversions of jacobians are likely to be a comp. bottleneck
		(repeated construction for implicit source steps, followed by inversion).
		'''

		iarhoA, iarhoWv, iarhoM, imom, ie, iarhoWt, iarhoC = \
			physics.get_state_indices()

		phi = physics.compute_additional_variable("phi", Uq, True)

		''' Compute Jacobian of physical expression for friction, times I '''
		rho = np.sum(Uq[:, :, physics.get_mass_slice()],axis=2,keepdims=True)
		u = Uq[:, :, physics.get_momentum_slice()] / (rho + general.eps)
		mu = self.compute_viscosity(Uq, physics)
		fric_coeff = 8.0 * mu / self.conduit_radius**2.0		
		friction_jacobian = np.zeros(
			[Uq.shape[0], Uq.shape[1], Uq.shape[-1], Uq.shape[-1]])
		# friction_jacobian[:, :, imom, physics.get_mass_slice()] = u / rho
		# friction_jacobian[:, :, imom, imom] = -1.0 / rho
		# friction_jacobian[:, :, ie, physics.get_mass_slice()] = 2*u**2.0 / rho
		# friction_jacobian[:, :, ie, ie] = -2.0 * u / rho
		# Broadcasted multiplication
		# friction_jacobian *= fric_coeff * self.compute_indicator( \
		# 	physics.compute_additional_variable("phi", Uq, True))
		''' Optimized construction '''
		coeffinvrho = fric_coeff / rho * self.compute_indicator(phi)
		coeffuinvrho = u * coeffinvrho
		friction_jacobian[:, :, imom, physics.get_mass_slice()] = coeffuinvrho
		friction_jacobian[:, :, imom, physics.get_momentum_slice()] = -coeffinvrho
		friction_jacobian[:, :, ie, physics.get_mass_slice()] = 2.0 * u * coeffuinvrho
		friction_jacobian[:, :, ie, physics.get_momentum_slice()] = -2.0 * coeffuinvrho		

		''' Compute Jacobian of indicator, times max amount of friction '''
		friction_vec = self.get_source(physics, Uq, x, t)
		indicator_jacobian = self.get_indicator_deriv(phi) \
			* physics.compute_phi_sgradient(Uq)

		''' Return product derivative '''
		return friction_jacobian + np.einsum('lmi, lmj -> lmij',
			friction_vec, indicator_jacobian)
>>>>>>> 386af326

class FrictionVolFracConstMu(SourceBase):
	'''
	Friction term for a volume fraction fragmentation criterion, equipped with a
	constant viscosity.

	Attributes:
	-----------
	mu: viscosity (units Pa s)
	conduit_radius: conduit radius used in Poiseuille approximation (units m)
	crit_volfrac: critical volume fraction at which friction model transitions (-)
	logistic_scale: scale of logistic function (-)
	'''
	def __init__(self, mu:float=1e5, conduit_radius:float=50.0,
							 crit_volfrac:float=0.8, logistic_scale:float=0.01,**kwargs):
		super().__init__(kwargs)
		self.mu = mu
		self.conduit_radius = conduit_radius
		self.crit_volfrac = crit_volfrac
		self.logistic_scale = logistic_scale

	def compute_indicator(self, phi):
		''' Defines smoothed indicator for turning on friction. Takes value 1
		when friction should be maximized, and value 0 when friction should be off.
		'''
		return 1.0 / (
			1.0 + np.exp((phi - self.crit_volfrac) / self.logistic_scale))
	
	def get_indicator_deriv(self, phi):
		''' Defines derivative of the smoothed indicator.
		'''
		return (1.0/self.logistic_scale) * self.compute_indicator(phi) \
			* (self.compute_indicator(phi) - 1.0)

	def get_source(self, physics, Uq, x, t):
		'''
		Output:
		-----------
		source vector S [ne, nd, ns]
		'''
		if physics.NDIMS != 1:
			raise Exception(f"Conduit friction source not suitable for use in " +
											f"{physics.NDIMS} spatial dimensions.")
		iarhoA, iarhoWv, iarhoM, imom, ie, iarhoWt, iarhoC = \
			physics.get_state_indices()

		''' Compute mixture density, u, friction coefficient '''
		rho = np.sum(Uq[:, :, physics.get_mass_slice()],axis=2,keepdims=True)
		u = Uq[:, :, physics.get_momentum_slice()] / (rho + general.eps)
		fric_coeff = 8.0 * self.mu / self.conduit_radius**2.0
		''' Compute indicator based on magma porosity '''
		I = self.compute_indicator( \
			physics.compute_additional_variable("phi", Uq, True))
		''' Compute source vector at each element [ne, nq] '''
		S = np.zeros_like(Uq)
		S[:, :, physics.get_momentum_slice()] = -I * fric_coeff * u
		S[:, :, physics.get_state_slice("Energy")] = -I * fric_coeff * u**2.0
		return S

	def get_phi_gradient():
		''' Compute gradient of total gas volume fraction with respect to state
		vector.

		The gradient of total gas volume fraction (appearing as a negative) is
		needed in gradients of friction terms with volume fraction fragmentation
		criteria, e.g., friction source terms that contain smoothed indicators of
		magma volume fraction. Here magma volume fraction is 1 - phi, and phi is the
		sum of volume fractions of all exsolved gas components.
		'''
		pass

	def get_jacobian(self, physics, Uq, x, t):
		''' Computes the Jacobian of the source vector f_i = s_i I(phi(U)), where I
		is a smoothed indicator dependent on the complete state U. Using the product
		rule, we write
				d_j(f_i) = I * d_j(s_i) + I' * s_i * d_j(phi),
		where d_j is the j-th partial and I' is the ordinary derivative of I.

		Evaluation and inversions of jacobians are likely to be a comp. bottleneck
		(repeated construction for implicit source steps, followed by inversion).
		'''

		iarhoA, iarhoWv, iarhoM, imom, ie, iarhoWt, iarhoC = \
			physics.get_state_indices()

		phi = physics.compute_additional_variable("phi", Uq, True)

		''' Compute Jacobian of physical expression for friction, times I '''
		rho = np.sum(Uq[:, :, physics.get_mass_slice()],axis=2,keepdims=True)
		u = Uq[:, :, physics.get_momentum_slice()] / (rho + general.eps)
		fric_coeff = 8.0 * self.mu / self.conduit_radius**2.0		
		friction_jacobian = np.zeros(
			[Uq.shape[0], Uq.shape[1], Uq.shape[-1], Uq.shape[-1]])
		# friction_jacobian[:, :, imom, physics.get_mass_slice()] = u / rho
		# friction_jacobian[:, :, imom, imom] = -1.0 / rho
		# friction_jacobian[:, :, ie, physics.get_mass_slice()] = 2*u**2.0 / rho
		# friction_jacobian[:, :, ie, ie] = -2.0 * u / rho
		# Broadcasted multiplication
		# friction_jacobian *= fric_coeff * self.compute_indicator( \
		# 	physics.compute_additional_variable("phi", Uq, True))
		''' Optimized construction '''
		coeffinvrho = fric_coeff / rho * self.compute_indicator(phi)
		coeffuinvrho = u * coeffinvrho
		friction_jacobian[:, :, imom, physics.get_mass_slice()] = coeffuinvrho
		friction_jacobian[:, :, imom, physics.get_momentum_slice()] = -coeffinvrho
		friction_jacobian[:, :, ie, physics.get_mass_slice()] = 2.0 * u * coeffuinvrho
		friction_jacobian[:, :, ie, physics.get_momentum_slice()] = -2.0 * coeffuinvrho		

		''' Compute Jacobian of indicator, times max amount of friction '''
		friction_vec = self.get_source(physics, Uq, x, t)
		indicator_jacobian = self.get_indicator_deriv(phi) \
			* physics.compute_phi_sgradient(Uq)

		''' Return product derivative '''
		return friction_jacobian + np.einsum('lmi, lmj -> lmij',
			friction_vec, indicator_jacobian)


class GravitySource(SourceBase):
	'''
	Gravity source term. Applies gravity for 1D in negative x-direction, and for
	2D in negative y-direction.
	'''
	def __init__(self, gravity=0., **kwargs):
		super().__init__(kwargs)
		self.gravity = gravity

	def get_source(self, physics, Uq, x, t):
		S = np.zeros_like(Uq)
		# Compute mixture density
		rho = np.sum(Uq[:, :, physics.get_mass_slice()],axis=2)
		if physics.NDIMS == 1:
			iarhoA, iarhoWv, iarhoM, imom, ie, iarhoWt, iarhoC = physics.get_state_indices()
			# Orient gravity in axial direction
			S[:, :, imom] = -rho * self.gravity
			S[:, :, ie]   = -Uq[:, :, imom] * self.gravity # rhou * g (gravity work)
		elif physics.NDIMS == 2:
			# Orient gravity in y direction
			iarhoA, iarhoWv, iarhoM, irhou, irhov, ie, iarhoWt, iarhoC = physics.get_state_indices()
			S[:, :, irhov] = -rho * self.gravity
			S[:, :, ie] = -Uq[:, :, irhov] * self.gravity
		else:
			raise Exception("Unexpected physics num dimension in GravitySource.")
		return S # [ne, nq, ns]
	
	def get_jacobian(self, physics, Uq, x, t):
		jac = np.zeros([Uq.shape[0], Uq.shape[1], Uq.shape[-1], Uq.shape[-1]])
		if physics.NDIMS == 1:
			iarhoA, iarhoWv, iarhoM, imom, ie, iarhoWt, iarhoC = \
				physics.get_state_indices()
			# Orient gravity in axial direction
			jac[:, :, imom, [iarhoA, iarhoWv, iarhoM]] = -self.gravity
			jac[:, :, ie, imom] = -self.gravity
		elif physics.NDIMS == 2:
			iarhoA, iarhoWv, iarhoM, irhou, irhov, ie, iarhoWt, iarhoC = \
				physics.get_state_indices()
			# Orient gravity in y-direction
			jac[:, :, irhov, [iarhoA, iarhoWv, iarhoM]] = -self.gravity
			jac[:, :, ie, irhov] = -self.gravity
		else:
			raise Exception("Unexpected physics num dimension in GravitySource.")
		return jac


class ExsolutionSource(SourceBase):
	'''
	Exsolution source term.
	Equilibrium concentration and dissolution timescales are saved in the physics
	object (those quantities are also used to set up initial conditions).
	Dynamic parameters (tau_d) are attributes of this class.
	'''
	def __init__(self, tau_d:float=1.0, **kwargs):
		super().__init__(kwargs)
		self.tau_d = tau_d

	@staticmethod
	def get_eq_conc(physics, p):
			''' Compute Henry equilibrium concentration '''
			k = physics.Solubility["k"]
			n = physics.Solubility["n"]
			return k * p ** n

	@staticmethod
	def get_eq_conc_deriv(physics, p):
		''' Compute equilibrium concentration derivative'''
		k = physics.Solubility["k"]
		n = physics.Solubility["n"]
		return (k * n) * p ** (n-1)

	def get_source(self, physics, Uq, x, t):
		S = np.zeros_like(Uq)
		if physics.NDIMS == 1:
			# Extract variables
			iarhoA, iarhoWv, iarhoM, imom, ie, iarhoWt, iarhoC = \
				physics.get_state_indices()
			slarhoWv = physics.get_state_slice("pDensityWv")
			slarhoM = physics.get_state_slice("pDensityM")
			slarhoWt = physics.get_state_slice("pDensityWt")
			arhoWv = Uq[:, :, slarhoWv]
			arhoM = Uq[:, :, slarhoM]
			arhoWt = Uq[:, :, slarhoWt]
			p = physics.compute_additional_variable("Pressure", Uq, True)
			
			eq_conc = ExsolutionSource.get_eq_conc(physics, p)
			S_scalar = (1.0/self.tau_d) * (
				(1.0+eq_conc) * arhoWt 
				- (1.0+eq_conc) * arhoWv
				- eq_conc * arhoM)
			# Replace limiting value for absent magma and absent water
			S_scalar[np.where(np.logical_and(
				arhoWt-arhoWv <= general.eps,
				arhoM <= general.eps
			))] = 0.0
			# Switch-off of source term for zero exsolved water
			# Set epsilon below which the source term is quadratic in arhoWv. Must be
			# large enough to limit stiff sources.
			quadr_eps = 1e-1
			# Compute rate factor <= 1 that smoothly goes to zero when arhoWv goes to
			# zero, but is 1 when arhoWv > quadr_eps
			rateFactor = np.minimum(arhoWv, quadr_eps) / quadr_eps 
			S_scalar *= rateFactor**2.0

			S[:, :, slarhoWv] =  S_scalar
			S[:, :, slarhoM]  = -S_scalar
		else:
			raise Exception("Unexpected physics num dimension in GravitySource.")
		return S # [ne, nq, ns]
	
	def get_jacobian(self, physics, Uq, x, t):
		jac = np.zeros([Uq.shape[0], Uq.shape[1], Uq.shape[-1], Uq.shape[-1]])
		if physics.NDIMS == 1:
			iarhoA, iarhoWv, iarhoM, imom, ie, iarhoWt, iarhoC = \
				physics.get_state_indices()
			dSdU = self.compute_exsolution_source_sgradient(physics, Uq)
			jac[:, :, iarhoWv, :] = dSdU
			jac[:, :, iarhoM, :] = -dSdU
		else:
			raise Exception("Unexpected physics num dimension in GravitySource.")
		return jac

	def compute_exsolution_source_sgradient(self, physics, Uq):
		'''
		Compute the state-gradient of the exsolution scalar source function.

		Inputs:
		-------
			Uq: solution in each element evaluated at quadrature points [ne, nq, ns]

		Outputs:
		--------
			array: state-gradient of the scalar source function [ne, nq, ns]
		'''
		if physics.NDIMS != 1:
			raise NotImplementedError(f"compute_exsolution_source_sgradient called for" +
																f"NDIMS=={self.NDIMS}, which is not 1.")
		
		# Extract variables
		iarhoA, iarhoWv, iarhoM, imom, ie, iarhoWt, iarhoC = \
			physics.get_state_indices()
		slarhoWv = physics.get_state_slice("pDensityWv")
		slarhoM = physics.get_state_slice("pDensityM")
		slarhoWt = physics.get_state_slice("pDensityWt")
		arhoWv = Uq[:, :, slarhoWv]
		arhoM = Uq[:, :, slarhoM]
		arhoWt = Uq[:, :, slarhoWt]
		p = physics.compute_additional_variable("Pressure", Uq, True)

		# Compute source gradient
		dSdU = np.zeros_like(Uq)
		# Change in source term due to pressure-related solubility change
		dSdU = (arhoM - arhoWt + arhoWv) \
			* ExsolutionSource.get_eq_conc_deriv(physics, p) \
			* physics.compute_pressure_sgradient(Uq)
		# Chemical potential change
		dSdU[:, :, slarhoWv] += (1.0+ExsolutionSource.get_eq_conc(physics, p))
		dSdU[:, :, slarhoM] += ExsolutionSource.get_eq_conc(physics, p)
		# Apply tau_d
		dSdU /= -self.tau_d
		# Remove vacuum-related spurious values at quadrature points
		dSdU[np.where(np.logical_and(
			arhoWt-arhoWv <= general.eps,
			arhoM <= general.eps
			))] = 0.0

		return dSdU


class WaterInflowSource(SourceBase):
	'''
	Water Inflow Source term, equipped with water as an ideal gas
	Inputs:
	-------
		Uq:
	Outputs:
	'''

	def __init__(self, aquifer_depth:float=-500.0, aquifer_length:float=100.0, **kwargs):
		super().__init__(kwargs)
		self.aquifer_depth = aquifer_depth
		self.aquifer_length = aquifer_length

	def get_source(self, physics, Uq, x, t):
		S = np.zeros_like(Uq)
		if physics.NDIMS == 1:
			# Extract variables
			iarhoA, iarhoWv, iarhoM, imom, ie, iarhoWt, iarhoC = \
				physics.get_state_indices()
			slarhoWv = physics.get_state_slice("pDensityWv")
			slarhoM = physics.get_state_slice("pDensityM")
			slarhoWt = physics.get_state_slice("pDensityWt")
			sle = physics.get_state_slice("Energy")
			arhoWv = Uq[:, :, slarhoWv]
			arhoM = Uq[:, :, slarhoM]
			arhoWt = Uq[:, :, slarhoWt]
			e = Uq[:, :, sle]

			# formulating j
			darcy_vel = 10 ** -5 * 10 ** 5  # range decided with Eric: 10^-8 - 10^-5
			radius = 50  # in meters & hardcoded
			rho_w = 75 # 10 ** 3  # kg/m^3
			j = darcy_vel * rho_w * (2/radius)  # Starosin has different j value

			# formulating q
			T_w = 290  # K
			# steam_table = XSteam(XSteam.UNIT_SYSTEM_BARE)
			# enthalpy_per_mass = 1e3 * steam_table.h_pt(10, T_w)
			enthalpy_per_mass = physics.Gas[1]["c_p"] * T_w
			q = enthalpy_per_mass * rho_w * darcy_vel * (2 / radius)  #T_w * 4182 * rho_w * darcy_vel

			# variables about x
			xmin = x[len(x) - 1]
			xmax = x[0]
			conduit_size = int(np.abs(xmax + xmin))
			NumElemsX = len(x)
			elem_size = conduit_size/NumElemsX

			index_start = int(-self.aquifer_depth/elem_size)
			for i in range(int(self.aquifer_length/elem_size)):
				if t < 0.1: #  physics.pressure_temp[0, 6] < 0.25:  # while time is less than 1
					# adding water density term for inflowing water
					S[:, :, slarhoWv][index_start + i][0] = j
					# adding energy term for inflowing water
					S[:, :, sle][index_start + i][0] = q
		return S  # [ne, nq, ns]


'''
------------------------
Numerical flux functions
------------------------
These classes inherit from the ConvNumFluxBase or DiffNumFluxBase class. 
See ConvNumFluxBase/DiffNumFluxBase for detailed comments of attributes 
and methods. Information specific to the corresponding child classes can 
be found below. These classes should correspond to the ConvNumFluxType 
or DiffNumFluxType enum members above.
'''
class LaxFriedrichs1D(ConvNumFluxBase):
	'''
	Local Lax-Friedrichs flux function.
	'''
	def compute_flux(self, physics, UqL, UqR, normals):
		# Normalize the normal vectors
		n_mag = np.linalg.norm(normals, axis=2, keepdims=True)
		n_hat = normals/n_mag

		# Left flux
		FqL, (u2L, aL) = physics.get_conv_flux_projected(UqL, n_hat)

		# Right flux
		FqR, (u2R, aR) = physics.get_conv_flux_projected(UqR, n_hat)

		# Jump
		dUq = UqR - UqL

		# Max wave speeds at each point ||u|| + a
		wL = np.empty(u2L.shape + (1,))
		wR = np.empty(u2R.shape + (1,))
		wL[:, :, 0] = np.sqrt(u2L) + aL
		wR[:, :, 0] = np.sqrt(u2R) + aR

		# Put together
		return 0.5 * n_mag * (FqL + FqR - np.maximum(wL, wR)*dUq)


class LaxFriedrichs2D(ConvNumFluxBase):
	'''
	This class corresponds to the local Lax-Friedrichs flux function for the
	Euler2D class. This replaces the generalized, less efficient version of
	the Lax-Friedrichs flux found in base.
	'''
	def compute_flux(self, physics, UqL, UqR, normals):
		# Normalize the normal vectors
		n_mag = np.linalg.norm(normals, axis=2, keepdims=True)
		n_hat = normals/n_mag

		# Left flux
		FqL, (u2L, v2L, aL) = physics.get_conv_flux_projected(UqL,
				n_hat)

		# Right flux
		FqR, (u2R, v2R, aR) = physics.get_conv_flux_projected(UqR,
				n_hat)

		# Jump
		dUq = UqR - UqL

		# Max wave speeds at each point
		wL = np.empty(u2L.shape + (1,))
		wR = np.empty(u2R.shape + (1,))
		wL[:, :, 0] = np.sqrt(u2L + v2L) + aL
		wR[:, :, 0] = np.sqrt(u2R + v2R) + aR

		# Put together
		return 0.5 * n_mag * (FqL + FqR - np.maximum(wL, wR)*dUq)


class Roe1D(ConvNumFluxBase):
	'''
	1D Roe numerical flux. References:
		[1] P. L. Roe, "Approximate Riemann solvers, parameter vectors, and
		difference schemes," Journal of Computational Physics,
		43(2):357–372, 1981.
		[2] J. S. Hesthaven, T. Warburton, "Nodal discontinuous Galerkin
		methods: algorithms, analysis, and applications," Springer Science
		& Business Media, 2007.

	Attributes:
	-----------
	UqL: numpy array
		helper array for left state [nf, nq, ns]
	UqR: numpy array
		helper array for right state [nf, nq, ns]
	vel: numpy array
		helper array for velocity [nf, nq, ndims]
	alphas: numpy array
		helper array: left eigenvectors multipled by dU [nf, nq, ns]
	evals: numpy array
		helper array for eigenvalues [nf, nq, ns]
	R: numpy array
		helper array for right eigenvectors [nf, nq, ns, ns]
	'''
	def __init__(self, Uq=None):
		'''
		This method initializes the attributes.

		Inputs:
		-------
			Uq: values of the state variables (typically at the quadrature
				points) [nf, nq, ns]; used to allocate helper arrays; if None,
				then empty arrays allocated

		Outputs:
		--------
				self: attributes initialized
		'''
		raise NotImplementedError("Roe flux not implemented for multiphase.")
		if Uq is not None:
			n = Uq.shape[0]
			nq = Uq.shape[1]
			ns = Uq.shape[-1]
			ndims = ns - 2
		else:
			n = nq = ns = ndims = 0

		self.UqL = np.zeros_like(Uq)
		self.UqR = np.zeros_like(Uq)
		self.vel = np.zeros([n, nq, ndims])
		self.alphas = np.zeros_like(Uq)
		self.evals = np.zeros_like(Uq)
		self.R = np.zeros([n, nq, ns, ns])

	def rotate_coord_sys(self, smom, Uq, n):
		'''
		This method expresses the momentum vector in the rotated coordinate
		system, which is aligned with the face normal and tangent.

		Inputs:
		-------
			smom: momentum slice
			Uq: values of the state variable (typically at the quadrature
				points) [nf, nq, ns]
			n: normals (typically at the quadrature points) [nf, nq, ndims]

		Outputs:
		--------
				Uq: momentum terms modified
		'''
		Uq[:, :, smom] *= n

		return Uq

	def undo_rotate_coord_sys(self, smom, Uq, n):
		'''
		This method expresses the momentum vector in the standard coordinate
		system. It "undoes" the rotation above.

		Inputs:
		-------
			smom: momentum slice
			Uq: values of the state variable (typically at the quadrature
				points) [nf, nq, ns]
			n: normals (typically at the quadrature points) [nf, nq, ndims]

		Outputs:
		--------
				Uq: momentum terms modified
		'''
		Uq[:, :, smom] /= n

		return Uq

	def roe_average_state(self, physics, srho, velL, velR, UqL, UqR):
		'''
		This method computes the Roe-averaged variables.

		Inputs:
		-------
			physics: physics object
			srho: density slice
			velL: left velocity (typically evaluated at the quadrature
				points) [nf, nq, ndims]
			velR: right velocity (typically evaluated at the quadrature
				points) [nf, nq, ndims]
			UqL: left state (typically evaluated at the quadrature
				points) [nf, nq, ns]
			UqR: right state (typically evaluated at the quadrature
				points) [nf, nq, ns]

		Outputs:
		--------
				rhoRoe: Roe-averaged density [nf, nq, 1]
				velRoe: Roe-averaged velocity [nf, nq, ndims]
				HRoe: Roe-averaged total enthalpy [nf, nq, 1]
		'''
		rhoL_sqrt = np.sqrt(UqL[:, :, srho])
		rhoR_sqrt = np.sqrt(UqR[:, :, srho])
		HL = physics.compute_variable("TotalEnthalpy", UqL)
		HR = physics.compute_variable("TotalEnthalpy", UqR)

		velRoe = (rhoL_sqrt*velL + rhoR_sqrt*velR)/(rhoL_sqrt+rhoR_sqrt)
		HRoe = (rhoL_sqrt*HL + rhoR_sqrt*HR)/(rhoL_sqrt+rhoR_sqrt)
		rhoRoe = rhoL_sqrt*rhoR_sqrt

		return rhoRoe, velRoe, HRoe

	def get_differences(self, physics, srho, velL, velR, UqL, UqR):
		'''
		This method computes velocity, density, and pressure jumps.

		Inputs:
		-------
			physics: physics object
			srho: density slice
			velL: left velocity (typically evaluated at the quadrature
				points) [nf, nq, ndims]
			velR: right velocity (typically evaluated at the quadrature
				points) [nf, nq, ndims]
			UqL: left state (typically evaluated at the quadrature
				points) [nf, nq, ns]
			UqR: right state (typically evaluated at the quadrature
				points) [nf, nq, ns]

		Outputs:
		--------
				drho: density jump [nf, nq, 1]
				dvel: velocity jump [nf, nq, ndims]
				dp: pressure jump [nf, nq, 1]
		'''
		dvel = velR - velL
		drho = UqR[:, :, srho] - UqL[:, :, srho]
		dp = physics.compute_variable("Pressure", UqR) - \
				physics.compute_variable("Pressure", UqL)

		return drho, dvel, dp

	def get_alphas(self, c, c2, dp, dvel, drho, rhoRoe):
		'''
		This method computes alpha_i = ith left eigenvector * dU.

		Inputs:
		-------
			c: speed of sound [nf, nq, 1]
			c2: speed of sound squared [nf, nq, 1]
			dp: pressure jump [nf, nq, 1]
			dvel: velocity jump [nf, nq, ndims]
			drho: density jump [nf, nq, 1]
			rhoRoe: Roe-averaged density [nf, nq, 1]

		Outputs:
		--------
				alphas: left eigenvectors multipled by dU [nf, nq, ns]
		'''
		alphas = self.alphas

		alphas[:, :, 0:1] = 0.5/c2*(dp - c*rhoRoe*dvel[:, :, 0:1])
		alphas[:, :, 1:2] = drho - dp/c2
		alphas[:, :, -1:] = 0.5/c2*(dp + c*rhoRoe*dvel[:, :, 0:1])

		return alphas

	def get_eigenvalues(self, velRoe, c):
		'''
		This method computes the eigenvalues.

		Inputs:
		-------
			velRoe: Roe-averaged velocity [nf, nq, ndims]
			c: speed of sound [nf, nq, 1]

		Outputs:
		--------
				evals: eigenvalues [nf, nq, ns]
		'''
		evals = self.evals

		evals[:, :, 0:1] = velRoe[:, :, 0:1] - c
		evals[:, :, 1:2] = velRoe[:, :, 0:1]
		evals[:, :, -1:] = velRoe[:, :, 0:1] + c

		return evals

	def get_right_eigenvectors(self, c, evals, velRoe, HRoe):
		'''
		This method computes the right eigenvectors.

		Inputs:
		-------
			c: speed of sound [nf, nq, 1]
			evals: eigenvalues [nf, nq, ns]
			velRoe: Roe-averaged velocity [nf, nq, ndims]
			HRoe: Roe-averaged total enthalpy [nf, nq, 1]

		Outputs:
		--------
				R: right eigenvectors [nf, nq, ns, ns]
		'''
		R = self.R

		# first row
		R[:, :, 0, 0:2] = 1.; R[:, :, 0, -1] = 1.
		# second row
		R[:, :, 1, 0] = evals[:, :, 0]; R[:, :, 1, 1] = velRoe[:, :, 0]
		R[:, :, 1, -1] = evals[:, :, -1]
		# last row
		R[:, :, -1, 0:1] = HRoe - velRoe[:, :, 0:1]*c;
		R[:, :, -1, 1:2] = 0.5*np.sum(velRoe*velRoe, axis=2, keepdims=True)
		R[:, :, -1, -1:] = HRoe + velRoe[:, :, 0:1]*c

		return R

	def compute_flux(self, physics, UqL_std, UqR_std, normals):
		# Reshape arrays
		n = UqL_std.shape[0]
		nq = UqL_std.shape[1]
		ns = UqL_std.shape[2]
		ndims = ns - 2
		self.UqL_stdL = np.zeros_like(UqL_std)
		self.UqL_stdR = np.zeros_like(UqL_std)
		self.vel = np.zeros([n, nq, ndims])
		self.alphas = np.zeros_like(UqL_std)
		self.evals = np.zeros_like(UqL_std)
		self.R = np.zeros([n, nq, ns, ns])

		# Unpack
		srho = physics.get_state_slice("Density")
		smom = physics.get_momentum_slice()
		gamma = physics.gamma

		# Unit normals
		n_mag = np.linalg.norm(normals, axis=2, keepdims=True)
		n_hat = normals/n_mag

		# Copy values from standard coordinate system before rotating
		UqL = UqL_std.copy()
		UqR = UqR_std.copy()

		# Rotated coordinate system
		UqL = self.rotate_coord_sys(smom, UqL, n_hat)
		UqR = self.rotate_coord_sys(smom, UqR, n_hat)

		# Velocities
		velL = UqL[:, :, smom]/UqL[:, :, srho]
		velR = UqR[:, :, smom]/UqR[:, :, srho]

		# Roe-averaged state
		rhoRoe, velRoe, HRoe = self.roe_average_state(physics, srho, velL,
				velR, UqL, UqR)

		# Speed of sound from Roe-averaged state
		c2 = (gamma - 1.)*(HRoe - 0.5*np.sum(velRoe*velRoe, axis=2,
				keepdims=True))
		if np.any(c2 <= 0.):
			# Non-physical state
			raise errors.NotPhysicalError
		c = np.sqrt(c2)

		# Jumps
		drho, dvel, dp = self.get_differences(physics, srho, velL, velR,
				UqL, UqR)

		# alphas (left eigenvectors multiplied by dU)
		alphas = self.get_alphas(c, c2, dp, dvel, drho, rhoRoe)

		# Eigenvalues
		evals = self.get_eigenvalues(velRoe, c)
		
		# Entropy fix (currently commented as we have yet to decide
		# if this is needed long term)
		# eps = np.zeros_like(evals)
		# eps[:, :, :] = (1e-2 * c)
		# fix = np.argwhere(np.logical_and(evals < eps, evals > -eps))
		# fix_shape = fix[:, 0], fix[:, 1], fix[:, 2]
		# evals[fix_shape] = 0.5 * (eps[fix_shape] + evals[fix_shape]* \
		# 	evals[fix_shape] / eps[fix_shape])
		
		# Right eigenvector matrix
		R = self.get_right_eigenvectors(c, evals, velRoe, HRoe)

		# Form flux Jacobian matrix multiplied by dU
		FRoe = np.einsum('ijkl, ijl -> ijk', R, np.abs(evals)*alphas)

		# Undo rotation
		FRoe = self.undo_rotate_coord_sys(smom, FRoe, n_hat)

		# Left flux
		FL, _ = physics.get_conv_flux_projected(UqL_std, n_hat)

		# Right flux
		FR, _ = physics.get_conv_flux_projected(UqR_std, n_hat)

		return .5*n_mag*(FL + FR - FRoe) # [nf, nq, ns]


class Roe2D(Roe1D):
	'''
	2D Roe numerical flux. This class inherits from the Roe1D class.
	See Roe1D for detailed comments on the attributes and methods.
	In this class, several methods are updated to account for the extra
	dimension.
	'''
	def rotate_coord_sys(self, smom, Uq, n):
		vel = self.vel
		vel[:] = Uq[:, :, smom]

		vel[:, :, 0] = np.sum(Uq[:, :, smom]*n, axis=2)
		vel[:, :, 1] = np.sum(Uq[:, :, smom]*n[:, :, ::-1]*np.array([[-1.,
				1.]]), axis=2)

		Uq[:, :, smom] = vel

		return Uq

	def undo_rotate_coord_sys(self, smom, Uq, n):
		vel = self.vel
		vel[:] = Uq[:, :, smom]

		vel[:, :, 0] = np.sum(Uq[:, :, smom]*n*np.array([[1., -1.]]), axis=2)
		vel[:, :, 1] = np.sum(Uq[:, :, smom]*n[:, :, ::-1], axis=2)

		Uq[:, :, smom] = vel

		return Uq

	def get_alphas(self, c, c2, dp, dvel, drho, rhoRoe):
		alphas = self.alphas

		alphas = super().get_alphas(c, c2, dp, dvel, drho, rhoRoe)

		alphas[:, :, 2:3] = rhoRoe*dvel[:, :, -1:]

		return alphas

	def get_eigenvalues(self, velRoe, c):
		evals = self.evals

		evals = super().get_eigenvalues(velRoe, c)

		evals[:, :, 2:3] = velRoe[:, :, 0:1]

		return evals

	def get_right_eigenvectors(self, c, evals, velRoe, HRoe):
		R = self.R

		R = super().get_right_eigenvectors(c, evals, velRoe, HRoe)

		i = 2

		# First row
		R[:, :, 0, i] = 0.
		#  Second row
		R[:, :, 1, i] = 0.
		#  Last (fourth) row
		R[:, :, -1, i] = velRoe[:, :, -1]
		#  Third row
		R[:, :, i, 0] = velRoe[:, :, -1];  R[:, :, i, 1] = velRoe[:, :, -1]
		R[:, :, i, -1] = velRoe[:, :, -1]; R[:, :, i, i] = 1.

		return R<|MERGE_RESOLUTION|>--- conflicted
+++ resolved
@@ -2199,7 +2199,6 @@
 correspond to the SourceType enum members above.
 '''
 
-<<<<<<< HEAD
 class CylindricalGeometricSource(SourceBase):
 	'''
 	Geometric source term that arises when interpreting Cartesian coordinates
@@ -2241,7 +2240,6 @@
 		# Set source term equal to -1/r times the radial flux due to advection
 		return -r_inv * F_r
 
-=======
 class FrictionVolFracVariableMu(SourceBase):
 	'''
 	Friction term for a volume fraction fragmentation criterion, equipped with a
@@ -2382,7 +2380,6 @@
 		''' Return product derivative '''
 		return friction_jacobian + np.einsum('lmi, lmj -> lmij',
 			friction_vec, indicator_jacobian)
->>>>>>> 386af326
 
 class FrictionVolFracConstMu(SourceBase):
 	'''
